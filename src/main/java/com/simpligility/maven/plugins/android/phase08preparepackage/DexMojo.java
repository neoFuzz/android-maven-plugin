--- conflicted
+++ resolved
@@ -34,7 +34,6 @@
 import org.apache.maven.plugins.annotations.Mojo;
 import org.apache.maven.plugins.annotations.Parameter;
 import org.apache.maven.plugins.annotations.ResolutionScope;
-import org.apache.maven.shared.utils.Os;
 import org.codehaus.plexus.archiver.ArchiverException;
 import org.codehaus.plexus.archiver.jar.JarArchiver;
 import org.codehaus.plexus.archiver.util.DefaultFileSet;
@@ -57,9 +56,9 @@
  * @author hugo.josefson@jayway.com
  */
 @Mojo(
-        name = "dex",
-        defaultPhase = LifecyclePhase.PREPARE_PACKAGE,
-        requiresDependencyResolution = ResolutionScope.COMPILE
+    name = "dex",
+    defaultPhase = LifecyclePhase.PREPARE_PACKAGE,
+    requiresDependencyResolution = ResolutionScope.COMPILE
 )
 public class DexMojo extends AbstractAndroidMojo
 {
@@ -132,8 +131,8 @@
      * Path to predexed libraries.
      */
     @Parameter(
-            property = "android.dex.dexPreDexLibLocation",
-            defaultValue = "${project.build.directory}${file.separator}dexedLibs"
+        property = "android.dex.dexPreDexLibLocation",
+        defaultValue = "${project.build.directory}${file.separator}dexedLibs"
     )
     private String dexPreDexLibLocation;
 
@@ -166,11 +165,11 @@
      */
     @Parameter( property = "android.dex.minimalmaindex", defaultValue = "false" )
     private boolean dexMinimalMainDex;
-    
+
     /**
      * Decides whether to generate main dex list.
      * Supported from build tools version 22.0.0+
-     * 
+     *
      * Note: if set to true, dexMinimalMainDex is set to true, and dexMainDexList
      * is set to generated main dex list.
      */
@@ -252,16 +251,11 @@
     @Override
     public void execute() throws MojoExecutionException, MojoFailureException
     {
-<<<<<<< HEAD
-
         if ( getJack().isEnabled() )
         {
             //Dexxing is handled by Jack
             return;
         }
-
-=======
->>>>>>> be35eed3
         CommandExecutor executor = CommandExecutor.Factory.createDefaultCommmandExecutor();
         executor.setLogger( getLog() );
 
@@ -270,10 +264,10 @@
         if ( parsedMultiDex )
         {
             outputFile = targetDirectory;
-            if ( parsedGenerateMainDexList ) 
-            {
-                getAndroidSdk().assertThatBuildToolsVersionIsAtLeast( 
-                        "22.0.0", "generate main dex list" );
+            if ( parsedGenerateMainDexList )
+            {
+                getAndroidSdk().assertThatBuildToolsVersionIsAtLeast(
+                    "22.0.0", "generate main dex list" );
                 File generatedMainDexClassesList = generateMainDexClassesList( executor );
                 parsedMainDexList = generatedMainDexClassesList.getAbsolutePath();
                 parsedMinimalMainDex = true;
@@ -291,7 +285,7 @@
         if ( attachJar )
         {
             File jarFile = new File( targetDirectory + File.separator
-                    + finalName + ".jar" );
+                + finalName + ".jar" );
             projectHelper.attachArtifact( project, "jar", project.getArtifact().getClassifier(), jarFile );
         }
 
@@ -325,11 +319,11 @@
             inputs.add( projectOutputDirectory );
             getLog().debug( "Adding dex input : " + project.getBuild().getOutputDirectory() );
             for ( Artifact artifact : filterArtifacts( getTransitiveDependencyArtifacts(), skipDependencies,
-                    artifactTypeSet.getIncludes(), artifactTypeSet.getExcludes(), artifactSet.getIncludes(),
-                    artifactSet.getExcludes() ) )
+                artifactTypeSet.getIncludes(), artifactTypeSet.getExcludes(), artifactSet.getIncludes(),
+                artifactSet.getExcludes() ) )
             {
                 if ( artifact.getType().equals( Const.ArtifactType.NATIVE_SYMBOL_OBJECT )
-                        || artifact.getType().equals( Const.ArtifactType.NATIVE_IMPLEMENTATION_ARCHIVE ) )
+                    || artifact.getType().equals( Const.ArtifactType.NATIVE_IMPLEMENTATION_ARCHIVE ) )
                 {
                     // Ignore native dependencies - no need for dexer to see those
                 }
@@ -545,14 +539,14 @@
         return commands;
     }
 
-    private List<String> jarDefaultCommands() 
+    private List<String> jarDefaultCommands()
     {
         List< String > commands = javaDefaultCommands();
         commands.add( "-jar" );
         return commands;
     }
 
-    private List<String> javaDefaultCommands() 
+    private List<String> javaDefaultCommands()
     {
         List< String > commands = new ArrayList< String > ();
         if ( parsedJvmArguments != null )
@@ -575,7 +569,7 @@
     }
 
     private void runDex( CommandExecutor executor, File outputFile )
-            throws MojoExecutionException
+        throws MojoExecutionException
     {
         final List< String > commands = dexDefaultCommands();
         final Set< File > inputFiles = getDexInputFiles();
@@ -607,7 +601,7 @@
         if ( parsedMultiDex )
         {
             commands.add( "--multi-dex" );
-            if ( parsedMainDexList != null ) 
+            if ( parsedMainDexList != null )
             {
                 commands.add( "--main-dex-list=" + parsedMainDexList );
             }
@@ -618,7 +612,7 @@
         }
         if ( parsedDexArguments != null )
         {
-           commands.add( parsedDexArguments );
+            commands.add( parsedDexArguments );
         }
         commands.add( "--output=" + outputFile.getAbsolutePath() );
         for ( File inputFile : filteredFiles )
@@ -630,7 +624,7 @@
         executeJava( commands, executor );
     }
 
-    private String executeJava( final List<String> commands, CommandExecutor executor ) throws MojoExecutionException 
+    private String executeJava( final List<String> commands, CommandExecutor executor ) throws MojoExecutionException
     {
         final String javaExecutable = getJavaExecutable().getAbsolutePath();
         getLog().debug( javaExecutable + " " + commands.toString() );
@@ -658,37 +652,7 @@
         return new File( javaHome + slash + "bin" + slash + "java" );
     }
 
-<<<<<<< HEAD
-    private File generateMainDexClassesFile() throws MojoExecutionException
-    {
-        CommandExecutor executor = CommandExecutor.Factory.createDefaultCommmandExecutor();
-        executor.setLogger( getLog() );
-        List<String> commands = new ArrayList<>();
-        commands.add( "--output" );
-
-        File mainDexClasses = new File( targetDirectory, "mainDexClasses.txt" );
-        commands.add( mainDexClasses.getAbsolutePath() );
-
-        Set<File> inputFiles = getDexInputFiles();
-        StringBuilder sb = new StringBuilder();
-        sb.append( StringUtils.join( inputFiles, File.pathSeparatorChar ) );
-        if ( Os.isFamily( Os.FAMILY_WINDOWS ) )
-        {
-            commands.add( StringUtils.wrap( sb.toString(), '"' ) );
-        }
-        else
-        {
-            commands.add( sb.toString() );
-        }
-
-        String executable = getAndroidSdk().getMainDexClasses().getAbsolutePath();
-        try
-        {
-            executor.executeCommand( executable, commands, project.getBasedir(), false );
-        }
-        catch ( ExecutionException ex )
-=======
-    private File generateMainDexClassesJar( CommandExecutor executor ) throws MojoExecutionException 
+    private File generateMainDexClassesJar( CommandExecutor executor ) throws MojoExecutionException
     {
         List< String> commands = jarDefaultCommands();
         commands.add( getAndroidSdk().getProguardJarPath() );
@@ -698,68 +662,61 @@
         commands.add( "-dontoptimize" );
         commands.add( "-dontpreverify" );
         commands.add( "-dontobfuscate" );
-        
+
         Set< File> inputFiles = getDexInputFiles();
-        for ( File inputFile : inputFiles ) 
+        for ( File inputFile : inputFiles )
         {
             commands.add( "-injars" );
-            commands.add( inputFile.getAbsolutePath() + "(!META-INF/**)" );     
-        } 
-        
+            commands.add( inputFile.getAbsolutePath() + "(!META-INF/**)" );
+        }
+
         commands.add( "-libraryjars" );
         commands.add( getAndroidSdk().getShrinkedAndroidJarPath() );
-        
+
         commands.add( "-include" );
         commands.add( getAndroidSdk().getMainDexClassesRulesPath() );
-        
+
         commands.add( "-outjars" );
         File mainDexClassesJar = new File( targetDirectory, "mainDexClasses.jar" );
         commands.add( mainDexClassesJar.getAbsolutePath() );
-        
+
         getLog().info( "Generating main dex classes jar : " + mainDexClassesJar );
         executeJava( commands, executor );
-        
+
         return mainDexClassesJar;
     }
-    
-    private File generateMainDexClassesList( CommandExecutor executor ) throws MojoExecutionException 
+
+    private File generateMainDexClassesList( CommandExecutor executor ) throws MojoExecutionException
     {
         File mainDexClassesJar = generateMainDexClassesJar( executor );
         List< String> commands = javaDefaultCommands();
-        
+
         commands.add( "-Djava.ext.dirs=" + getAndroidSdk().getBuildToolsLibDirectoryPath() );
-        commands.add( "com.android.multidex.MainDexListBuilder" );        
+        commands.add( "com.android.multidex.MainDexListBuilder" );
         commands.add( mainDexClassesJar.getAbsolutePath() );
-        
-        Set< File> inputFiles = getDexInputFiles();  
+
+        Set< File> inputFiles = getDexInputFiles();
         StringBuilder sb = new StringBuilder();
         sb.append( StringUtils.join( inputFiles, File.pathSeparatorChar ) );
         commands.add( sb.toString() );
-        
+
         File mainDexClassesList = new File( targetDirectory, "mainDexClasses.txt" );
-        
+
         getLog().info( "Generating main dex classes list : " + mainDexClassesList );
 
         String output = executeJava( commands, executor );
-        try 
+        try
         {
             FileUtils.writeStringToFile( mainDexClassesList, output );
-        } 
-        catch ( IOException ex ) 
->>>>>>> be35eed3
+        }
+        catch ( IOException ex )
         {
             throw new MojoExecutionException( "Failed to write command output with main dex classes list to "
-                    + mainDexClassesList, ex );
-        }
-<<<<<<< HEAD
-        return mainDexClasses;
-    }
-
-=======
+                + mainDexClassesList, ex );
+        }
         return mainDexClassesList;
     }
-    
->>>>>>> be35eed3
+
     /**
      * @return
      * @throws MojoExecutionException
@@ -767,7 +724,7 @@
     protected File createApkSourcesFile() throws MojoExecutionException
     {
         final File apksources = new File( targetDirectory, finalName
-                + ".apksources" );
+            + ".apksources" );
         FileUtils.deleteQuietly( apksources );
 
         try
