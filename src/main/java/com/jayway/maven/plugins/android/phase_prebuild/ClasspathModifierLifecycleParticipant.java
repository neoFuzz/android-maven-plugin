/*******************************************************************************
 * Copyright (c) 2008, 2011 Sonatype Inc. and others.
 * All rights reserved. This program and the accompanying materials
 * are made available under the terms of the Eclipse Public License v1.0
 * which accompanies this distribution, and is available at
 * http://www.eclipse.org/legal/epl-v10.html
 *
 * Contributors:
 *    Sonatype Inc. - initial API and implementation
 *******************************************************************************/
package com.jayway.maven.plugins.android.phase_prebuild;

import com.jayway.maven.plugins.android.common.AndroidExtension;
import com.jayway.maven.plugins.android.common.ArtifactResolverHelper;
import com.jayway.maven.plugins.android.common.DependencyResolver;
import com.jayway.maven.plugins.android.common.UnpackedLibHelper;
import org.apache.maven.AbstractMavenLifecycleParticipant;
import org.apache.maven.MavenExecutionException;
import org.apache.maven.artifact.Artifact;
import org.apache.maven.artifact.resolver.ArtifactResolver;
import org.apache.maven.execution.MavenSession;
import org.apache.maven.model.Dependency;
import org.apache.maven.plugin.MojoExecutionException;
import org.apache.maven.project.MavenProject;
import org.apache.maven.shared.dependency.graph.DependencyGraphBuilder;
import org.apache.maven.shared.dependency.graph.DependencyGraphBuilderException;
import org.codehaus.plexus.component.annotations.Component;
import org.codehaus.plexus.component.annotations.Requirement;
import org.codehaus.plexus.logging.Logger;

import java.io.File;
import java.io.IOException;
<<<<<<< HEAD
=======
import java.util.Collections;
import java.util.Enumeration;
>>>>>>> 249ad1e1
import java.util.List;
import java.util.Set;
import java.util.regex.Pattern;
import java.util.zip.ZipEntry;
import java.util.zip.ZipException;
import java.util.zip.ZipFile;


/**
 * Adds classes from AAR and APK dependencies to the project compile classpath.
 */
@Component( role = AbstractMavenLifecycleParticipant.class, hint = "default" )
public final class ClasspathModifierLifecycleParticipant extends AbstractMavenLifecycleParticipant
{
    @SuppressWarnings( "unused" )
    @Requirement
    private ArtifactResolver artifactResolver;

    @SuppressWarnings( "unused" )
    @Requirement( hint = "default" )
    private DependencyGraphBuilder dependencyGraphBuilder;

    @SuppressWarnings( "unused" )
    @Requirement
    private Logger log;

    @Override
    public void afterProjectsRead( MavenSession session ) throws MavenExecutionException
    {
        log.debug( "" );
        log.debug( "ClasspathModifierLifecycleParticipant#afterProjectsRead - start" );
        log.debug( "" );

        log.debug( "CurrentProject=" + session.getCurrentProject() );
        final List<MavenProject> projects = session.getProjects();
        final DependencyResolver dependencyResolver = new DependencyResolver( log, dependencyGraphBuilder );
        final ArtifactResolverHelper artifactResolverHelper = new ArtifactResolverHelper( artifactResolver, log );

        for ( MavenProject project : projects )
        {
            log.debug( "" );
            log.debug( "project=" + project.getArtifact() );

            final UnpackedLibHelper helper = new UnpackedLibHelper( artifactResolverHelper, project, log );

            final Set<Artifact> artifacts;

            // If there is an extension ClassRealm loaded for this project then use that
            // as the ContextClassLoader so that Wagon extensions can be used to resolves dependencies.
            final ClassLoader projectClassLoader = ( project.getClassRealm() != null )
                    ? project.getClassRealm()
                    : Thread.currentThread().getContextClassLoader();

            final ClassLoader originalClassLoader = Thread.currentThread().getContextClassLoader();
            try
            {
                Thread.currentThread().setContextClassLoader( projectClassLoader );
                artifacts = dependencyResolver.getProjectDependenciesFor( project, session );
            }
            catch ( DependencyGraphBuilderException e )
            {
                // Nothing to do. The resolution failure will be displayed by the standard resolution mechanism.
                continue;
            }
            finally
            {
                Thread.currentThread().setContextClassLoader( originalClassLoader );
            }

            log.debug( "projects deps: : " + artifacts );
            for ( Artifact artifact : artifacts )
            {
                final String type = artifact.getType();
                if ( type.equals( AndroidExtension.AAR ) )
                {
                    // An AAR lib contains a classes jar that needs to be added to the classpath.
                    // Create a placeholder classes.jar and add it to the compile classpath.
                    // It will replaced with the real classes.jar by GenerateSourcesMojo.
                    addClassesToClasspath( helper, project, artifact );
                    // Add jar files in 'libs' into classpath.
                    addLibsJarsToClassPath( helper, project, artifact );
                }
                else if ( type.equals( AndroidExtension.APK ) )
                {
                    // The only time that an APK will likely be a dependency is when this an an APK test project.
                    // So add a placeholder (we cannot resolve the actual dep pre build) to the compile classpath.
                    // The placeholder will be replaced with the real APK jar later.
                    addClassesToClasspath( helper, project, artifact );
                }
                else if ( type.equals( AndroidExtension.APKLIB ) )
                {
                    // Add jar files in 'libs' into classpath.
                    addLibsJarsToClassPath( helper, project, artifact );
                }
            }
        }
        log.debug( "" );
        log.debug( "ClasspathModifierLifecycleParticipant#afterProjectsRead - finish" );
    }

    /**
     * Add jar files in libs into the project classpath.
     */
    private void addLibsJarsToClassPath( UnpackedLibHelper helper, MavenProject project, Artifact artifact )
        throws MavenExecutionException
    {
         try
         {
             final File unpackLibFolder = helper.getUnpackedLibFolder( artifact );
             final File artifactFile = helper.getArtifactToFile( artifact );
             ZipFile zipFile = new ZipFile( artifactFile );
             Enumeration enumeration = zipFile.entries();
             while ( enumeration.hasMoreElements() )
             {
                 ZipEntry entry = ( ZipEntry )  enumeration.nextElement();
                 String entryName = entry.getName();

                 // Only jar files under 'libs' directory to be processed.
                 if ( Pattern.matches( "^libs/.+\\.jar$", entryName ) )
                 {
                     final File libsJarFile = new File( unpackLibFolder, entryName );
                     log.debug( "Adding jar to classpath: " + libsJarFile );

                     // In order to satisfy the LifecycleDependencyResolver on execution up to a phase that
                     // has a Mojo requiring dependency resolution I need to create a dummy classesJar here.
                     if ( !libsJarFile.getParentFile().exists() )
                     {
                         libsJarFile.getParentFile().mkdirs();
                     }
                     libsJarFile.createNewFile();

                     // Add the jar to the classpath.
                     final Dependency dependency =
                            createSystemScopeDependency( artifact, libsJarFile, libsJarFile.getName() );

                      project.getModel().addDependency( dependency );
                 }
             }
         }
         catch ( MojoExecutionException e )
         {
             log.debug( "Error extract jars" );
         }
         catch ( ZipException e )
         {
             log.debug( "Error" );
         }
         catch ( IOException e )
         {
             log.debug( "Error" );
         }
    }

    /**
     * Add the dependent library classes to the project classpath.
     */
    private void addClassesToClasspath( UnpackedLibHelper helper, MavenProject project, Artifact artifact )
        throws MavenExecutionException
    {
        // Work out where the dep will be extracted and calculate the file path to the classes jar.
        // This is location where the GenerateSourcesMojo will extract the classes.
        final File classesJar = helper.getUnpackedClassesJar( artifact );
        log.debug( "Adding to classpath : " + classesJar );

        // In order to satisfy the LifecycleDependencyResolver on execution up to a phase that
        // has a Mojo requiring dependency resolution I need to create a dummy classesJar here.
        classesJar.getParentFile().mkdirs();
        try
        {
            classesJar.createNewFile();
            log.debug( "Created dummy " + classesJar.getName() + " exist=" + classesJar.exists() );
        }
        catch ( IOException e )
        {
            throw new MavenExecutionException( "Could not add " + classesJar.getName() + " as dependency", e );
        }

        // Add the classes to the classpath
        final Dependency dependency = createSystemScopeDependency( artifact, classesJar, null );
        project.getModel().addDependency( dependency );
    }

    private Dependency createSystemScopeDependency( Artifact artifact, File location, String suffix )
    {
        String artifactId = artifact.getArtifactId();
        if ( suffix != null )
        {
            artifactId = "_" + suffix;
        }
        final Dependency dependency = new Dependency();
        dependency.setGroupId( artifact.getGroupId() );
        dependency.setArtifactId( artifactId );
        dependency.setVersion( artifact.getVersion() );
        dependency.setScope( Artifact.SCOPE_SYSTEM );
        dependency.setSystemPath( location.getAbsolutePath() );
        return dependency;
    }
}
  <|MERGE_RESOLUTION|>--- conflicted
+++ resolved
@@ -30,11 +30,7 @@
 
 import java.io.File;
 import java.io.IOException;
-<<<<<<< HEAD
-=======
-import java.util.Collections;
 import java.util.Enumeration;
->>>>>>> 249ad1e1
 import java.util.List;
 import java.util.Set;
 import java.util.regex.Pattern;
@@ -49,15 +45,12 @@
 @Component( role = AbstractMavenLifecycleParticipant.class, hint = "default" )
 public final class ClasspathModifierLifecycleParticipant extends AbstractMavenLifecycleParticipant
 {
-    @SuppressWarnings( "unused" )
     @Requirement
     private ArtifactResolver artifactResolver;
 
-    @SuppressWarnings( "unused" )
     @Requirement( hint = "default" )
     private DependencyGraphBuilder dependencyGraphBuilder;
 
-    @SuppressWarnings( "unused" )
     @Requirement
     private Logger log;
 
