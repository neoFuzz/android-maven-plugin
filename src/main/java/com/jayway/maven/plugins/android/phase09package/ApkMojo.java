/*
 * Copyright (C) 2009 Jayway AB
 * Copyright (C) 2007-2008 JVending Masa
 *
 * Licensed under the Apache License, Version 2.0 (the "License");
 * you may not use this file except in compliance with the License.
 * You may obtain a copy of the License at
 *
 *      http://www.apache.org/licenses/LICENSE-2.0
 *
 * Unless required by applicable law or agreed to in writing, software
 * distributed under the License is distributed on an "AS IS" BASIS,
 * WITHOUT WARRANTIES OR CONDITIONS OF ANY KIND, either express or implied.
 * See the License for the specific language governing permissions and
 * limitations under the License.
 */
package com.jayway.maven.plugins.android.phase09package;

import java.io.File;
import java.io.FileFilter;
import java.io.FilenameFilter;
import java.io.IOException;
import java.util.ArrayList;
import java.util.HashSet;
import java.util.List;
import java.util.Set;
import java.util.regex.Pattern;

import org.apache.commons.lang.StringUtils;
import org.apache.maven.artifact.Artifact;
import org.apache.maven.plugin.MojoExecutionException;
import org.apache.maven.plugin.MojoFailureException;
import org.apache.maven.plugin.dependency.utils.resolvers.DefaultArtifactsResolver;

import com.jayway.maven.plugins.android.AbstractAndroidMojo;
import com.jayway.maven.plugins.android.AndroidSigner;
import com.jayway.maven.plugins.android.CommandExecutor;
import com.jayway.maven.plugins.android.ExecutionException;
import com.jayway.maven.plugins.android.Sign;

/**
 * Creates the apk file. By default signs it with debug keystore.<br/>
 * Change that by setting configuration parameter <code>&lt;sign&gt;&lt;debug&gt;false&lt;/debug&gt;&lt;/sign&gt;</code>.
 *
 * @author hugo.josefson@jayway.com
 * @goal apk
 * @phase package
 * @requiresDependencyResolution compile
 */
public class ApkMojo extends AbstractAndroidMojo {


    /**
     * <p>How to sign the apk.</p>
     * <p>Looks like this:</p>
     * <pre>
     * &lt;sign&gt;
     *     &lt;debug&gt;auto&lt;/debug&gt;
     * &lt;/sign&gt;
     * </pre>
     * <p>Valid values for <code>&lt;debug&gt;</code>are:
     * <ul>
     * <li><code>true</code> = sign with the debug keystore.
     * <li><code>false</code> = don't sign with the debug keystore.
     * <li><code>both</code> = create a signed as well as an unsigned apk.
     * <li><code>auto</code> (default) = sign with debug keystore, unless another keystore is defined. (Signing with
     * other keystores is not yet implemented. See
     * <a href="http://code.google.com/p/maven-android-plugin/issues/detail?id=2">Issue 2</a>.)
     * </ul></p>
     * <p>Can also be configured from command-line with parameter <code>-Dandroid.sign.debug</code>.</p>
     *
     * @parameter
     */
    private Sign sign;

    /**
     * <p>Parameter designed to pick up <code>-Dandroid.sign.debug</code> in case there is no pom with a
     * <code>&lt;sign&gt;</code> configuration tag.</p>
     * <p>Corresponds to {@link Sign#debug}.</p>
     *
     * @parameter expression="${android.sign.debug}" default-value="auto"
     * @readonly
     */
    private String signDebug;

    /**
     * <p>Root folder containing native libraries to include in the application package.</p>
     *
     * @parameter expression="${android.nativeLibrariesDirectory}" default-value="${project.basedir}/libs"
     */
    private File nativeLibrariesDirectory;

     /**
     * <p>Temporary folder for collecting native libraries.</p>
     *
     * @parameter default-value="${project.build.directory}/libs"
     * @readonly
     */
    private File nativeLibrariesOutputDirectory;

    /**
     * <p>Default hardware architecture for native library dependencies (with {@code &lt;type>so&lt;/type>}).</p>
     * <p>This value is used for dependencies without classifier, if {@code nativeLibrariesDependenciesHardwareArchitectureOverride} is not set.</p>
     * <p>Valid values currently include {@code armeabi} and {@code armeabi-v7a}.</p>
     *
     * @parameter expression="${android.nativeLibrariesDependenciesHardwareArchitectureDefault}" default-value="armeabi"
     */
    private String nativeLibrariesDependenciesHardwareArchitectureDefault;

    /**
     * <p>Override hardware architecture for native library dependencies (with {@code &lt;type>so&lt;/type>}).</p>
     * <p>This overrides any classifier on native library dependencies, and any {@code nativeLibrariesDependenciesHardwareArchitectureDefault}.</p>
     * <p>Valid values currently include {@code armeabi} and {@code armeabi-v7a}.</p>
     *
     * @parameter expression="${android.nativeLibrariesDependenciesHardwareArchitectureOverride}"
     */
    private String nativeLibrariesDependenciesHardwareArchitectureOverride;

    private static final Pattern PATTERN_JAR_EXT = Pattern.compile("^.+\\.jar$", 2);

    public void execute() throws MojoExecutionException, MojoFailureException {
        // Make an early exit if we're not supposed to generate the APK
        if (!generateApk) {
            return;
        }

        generateIntermediateAp_();

<<<<<<< HEAD
        // Initialize apk build configuration
        File outputFile = new File(project.getBuild().getDirectory(), project.getBuild().getFinalName() +
                ANDROID_PACKAGE_EXTENSTION);
        File dexFile = new File(project.getBuild().getDirectory(), "classes.dex");
        File zipArchive = new File(project.getBuild().getDirectory(), project.getBuild().getFinalName() + ".ap_");
        ArrayList<File> sourceFolders = new ArrayList<File>();
        ArrayList<File> jarFiles = new ArrayList<File>();
        ArrayList<File> nativeFolders = new ArrayList<File>();

        boolean verbose = false;
        boolean signed = true;
        boolean debug = false;

        if (!getAndroidSigner().isSignWithDebugKeyStore()) {
            signed = false;
        }

        boolean useInternalAPKBuilder = true;
        try {
            initializeAPKBuilder();
            // Ok...
            // So we can try to use the internal ApkBuilder
        } catch (MojoExecutionException e) {
            // Not supported platform try to old way.
            useInternalAPKBuilder = false;
        }

        if (useInternalAPKBuilder) {
            doAPKWithAPKBuilder(outputFile, dexFile, zipArchive, sourceFolders, jarFiles,
                nativeFolders, verbose, signed, debug);
        } else {
            doAPKWithCommand(outputFile, dexFile, zipArchive, sourceFolders, jarFiles,
                nativeFolders, signed);
=======
        final File outputFile = new File(project.getBuild().getDirectory(), project.getBuild().getFinalName() +
                ANDROID_PACKAGE_EXTENSTION);
        final boolean signWithDebugKeyStore = getAndroidSigner().isSignWithDebugKeyStore();
        createApkFile(outputFile, signWithDebugKeyStore);

        if (getAndroidSigner().shouldCreateBothSignedAndUnsignedApk()) {
            final File unsignedOutputFile = new File(project.getBuild().getDirectory(), project.getBuild()
                    .getFinalName() + "-unsigned" + ANDROID_PACKAGE_EXTENSTION);
            getLog().info("Creating unsigned apk file.");
            createApkFile(unsignedOutputFile, false);
>>>>>>> 8f15f755
        }

        // Set the generated .apk file as the main artifact (because the pom states <packaging>apk</packaging>)
        project.getArtifact().setFile(outputFile);
    }

    /**
<<<<<<< HEAD
     * Creates the APK file using the internal APKBuilder.
     * @param outputFile the output file
     * @param dexFile the dex file
     * @param zipArchive the classes folder
     * @param sourceFolders the resources
     * @param jarFiles the embedded java files
     * @param nativeFolders the native folders
     * @param verbose enables the verbose mode
     * @param signed enables the signature of the APK using the debug key
     * @param debug enables the debug mode
     * @throws MojoExecutionException if the APK cannot be created.
     */
    private void doAPKWithAPKBuilder(File outputFile, File dexFile, File zipArchive,
            ArrayList<File> sourceFolders, ArrayList<File> jarFiles,
            ArrayList<File> nativeFolders, boolean verbose, boolean signed,
            boolean debug) throws MojoExecutionException {
        sourceFolders.add(new File(project.getBuild().getDirectory(), "classes"));

        // Process the native libraries, looking both in the current build directory as well as
        // at the dependencies declared in the pom.  Currently, all .so files are automatically included
        processNativeLibraries(nativeFolders);

        for (Artifact artifact : getRelevantCompileArtifacts()) {
            jarFiles.add(artifact.getFile());
        }

        ApkBuilder builder = new ApkBuilder(outputFile, zipArchive, dexFile, signed,  (verbose) ? System.out : null);

        if (debug) {
            builder.setDebugMode(debug);
        }

        for (File sourceFolder : sourceFolders) {
            builder.addSourceFolder(sourceFolder);
        }

        for (File jarFile : jarFiles) {
            if (jarFile.isDirectory()) {
                String[] filenames = jarFile.list(new FilenameFilter() {
                    public boolean accept(File dir, String name) {
                        return PATTERN_JAR_EXT.matcher(name).matches();
                    }
                });

                for (String filename : filenames) {
                    builder.addResourcesFromJar(new File(jarFile, filename));
                }
            } else {
                builder.addResourcesFromJar(jarFile);
            }
        }

        for (File nativeFolder : nativeFolders) {
            builder.addNativeLibraries(nativeFolder, null);
        }

        builder.sealApk();
    }

    /**
     * Creates the APK file using the command line.
     * @param outputFile the output file
     * @param dexFile the dex file
     * @param zipArchive the classes folder
     * @param sourceFolders the resources
     * @param jarFiles the embedded java files
     * @param nativeFolders the native folders
     * @param signed enables the signature of the APK using the debug key
     * @throws MojoExecutionException if the APK cannot be created.
     */
    private void doAPKWithCommand(File outputFile, File dexFile, File zipArchive,
            ArrayList<File> sourceFolders, ArrayList<File> jarFiles,
            ArrayList<File> nativeFolders, boolean signed) throws MojoExecutionException {
=======
     * Creates a signed or unsigned apk.
     * 
     * @param outputFile
     *            the apk file
     * @param signWithDebugKeyStore
     *            should the apk be signed?
     * @throws MojoExecutionException
     */
    void createApkFile(File outputFile, boolean signWithDebugKeyStore) throws MojoExecutionException {
>>>>>>> 8f15f755
        CommandExecutor executor = CommandExecutor.Factory.createDefaultCommmandExecutor();
        executor.setLogger(this.getLog());

        List<String> commands = new ArrayList<String>();
        commands.add(outputFile.getAbsolutePath());

        if (!signWithDebugKeyStore) {
            commands.add("-u");
        }

        commands.add("-z");
        commands.add(new File(project.getBuild().getDirectory(), project.getBuild().getFinalName() + ".ap_").getAbsolutePath());
        commands.add("-f");
        commands.add(new File(project.getBuild().getDirectory(), "classes.dex").getAbsolutePath());
        commands.add("-rf");
        commands.add(new File(project.getBuild().getDirectory(), "classes").getAbsolutePath());

        if (nativeFolders != null  && ! nativeFolders.isEmpty()) {
            for (File lib : nativeFolders) {
                commands.add("-nf");
                commands.add(lib.getAbsolutePath());
            }
        }

        for (Artifact artifact : getRelevantCompileArtifacts()) {
            commands.add("-rj");
            commands.add(artifact.getFile().getAbsolutePath());
        }


        getLog().info(getAndroidSdk().getPathForTool("apkbuilder") + " " + commands.toString());
        try {
            executor.executeCommand(getAndroidSdk().getPathForTool("apkbuilder"), commands, project.getBasedir(), false);
        } catch (ExecutionException e) {
            throw new MojoExecutionException("", e);
        }
<<<<<<< HEAD
    }


    private void initializeAPKBuilder() throws MojoExecutionException {
        File file = getAndroidSdk().getSDKLibJar();
        ApkBuilder.initialize(getLog(), file);
=======
>>>>>>> 8f15f755
    }

    private void processNativeLibraries(final List<File> natives) throws MojoExecutionException
    {
        final Set<Artifact> artifacts = getNativeDependenciesArtifacts();

        final boolean hasValidNativeLibrariesDirectory = nativeLibrariesDirectory != null && nativeLibrariesDirectory.exists();

        if (artifacts.isEmpty() && hasValidNativeLibrariesDirectory)
        {
            getLog().debug("No native library dependencies detected, will point directly to " + nativeLibrariesDirectory);

            // Point directly to the directory in this case - no need to copy files around
            natives.add(nativeLibrariesDirectory);
        }
        else if (!artifacts.isEmpty() || hasValidNativeLibrariesDirectory)
        {
            // In this case, we may have both .so files in it's normal location
            // as well as .so dependencies

            // Create the ${project.build.outputDirectory}/libs
            File destinationDirectory = new File(nativeLibrariesOutputDirectory.getAbsolutePath());
            destinationDirectory.mkdirs();

             // Point directly to the directory
            natives.add(destinationDirectory);


            // If we have a valid native libs, copy those files - these already come in the structure required
            if (hasValidNativeLibrariesDirectory)
            {
                getLog().debug("Copying existing native libraries from " + nativeLibrariesDirectory);
                try
                {
                    org.apache.commons.io.FileUtils.copyDirectory(nativeLibrariesDirectory,destinationDirectory, new FileFilter()
                    {
                        public boolean accept(final File pathname)
                        {
                            return pathname.getName().endsWith(".so");
                        }
                    });
                }
                catch (IOException e)
                {
                    throw new MojoExecutionException(e.getMessage(), e);
                }
            }

            if (!artifacts.isEmpty())
            {

                final DefaultArtifactsResolver artifactsResolver = new DefaultArtifactsResolver(this.artifactResolver, this.localRepository, this.remoteRepositories, true);

                final Set<Artifact> resolvedArtifacts = artifactsResolver.resolve(artifacts, getLog());

                for (Artifact resolvedArtifact : resolvedArtifacts)
                {
                    final File artifactFile = resolvedArtifact.getFile();
                    try
                    {
                        final String artifactId = resolvedArtifact.getArtifactId();
                        final String filename = artifactId.startsWith("lib") ? artifactId + ".so" : "lib" + artifactId + ".so";

                        final File finalDestinationDirectory = getFinalDestinationDirectoryFor(resolvedArtifact, destinationDirectory);
                        final File file = new File(finalDestinationDirectory, filename);
                        getLog().debug("Copying native dependency " + artifactId + " (" + resolvedArtifact.getGroupId() + ") to " + file );
                        org.apache.commons.io.FileUtils.copyFile(artifactFile, file);
                    }
                    catch (Exception e)
                    {
                        throw new MojoExecutionException("Could not copy native dependency.", e);
                    }
                }
            }
        }
    }

    private File getFinalDestinationDirectoryFor(Artifact resolvedArtifact, File destinationDirectory) {
        final String hardwareArchitecture = getHardwareArchitectureFor(resolvedArtifact);

        File finalDestinationDirectory = new File(destinationDirectory, hardwareArchitecture + "/");

        finalDestinationDirectory.mkdirs();
        return finalDestinationDirectory;
    }

    private String getHardwareArchitectureFor(Artifact resolvedArtifact) {
        if (StringUtils.isNotBlank(nativeLibrariesDependenciesHardwareArchitectureOverride)){
            return nativeLibrariesDependenciesHardwareArchitectureOverride;
        }

        final String classifier = resolvedArtifact.getClassifier();
        if (StringUtils.isNotBlank(classifier)) {
            return classifier;
        }

        return nativeLibrariesDependenciesHardwareArchitectureDefault;
    }

    private Set<Artifact> getNativeDependenciesArtifacts()
    {
        Set<Artifact> filteredArtifacts = new HashSet<Artifact>();
        final Set<Artifact> allArtifacts = project.getDependencyArtifacts();

        for (Artifact artifact : allArtifacts)
        {
            if ("so".equals(artifact.getType()) && (Artifact.SCOPE_COMPILE.equals( artifact.getScope() ) || Artifact.SCOPE_RUNTIME.equals( artifact.getScope() )))
            {
                filteredArtifacts.add(artifact);
            }
        }

        return filteredArtifacts;
    }



    /**
     * Generates an intermediate apk file (actually .ap_) containing the resources and assets.
     *
     * @throws MojoExecutionException
     */
    private void generateIntermediateAp_() throws MojoExecutionException {

        CommandExecutor executor = CommandExecutor.Factory.createDefaultCommmandExecutor();
        executor.setLogger(this.getLog());
        File[] overlayDirectories;

        if (resourceOverlayDirectories == null || resourceOverlayDirectories.length == 0) {
            overlayDirectories = new File[]{resourceOverlayDirectory};
        } else {
            overlayDirectories = resourceOverlayDirectories;
        }


        if (!combinedRes.exists()) {
            if (!combinedRes.mkdirs()) {
                throw new MojoExecutionException("Could not create directory for combined resources at " + combinedRes.getAbsolutePath());
            }
        }
        if (extractedDependenciesRes.exists()) {
            try {
                getLog().info("Copying dependency resource files to combined resource directory.");
                org.apache.commons.io.FileUtils.copyDirectory(extractedDependenciesRes, combinedRes);
            } catch (IOException e) {
                throw new MojoExecutionException("", e);
            }
        }
        if (resourceDirectory.exists()) {
            try {
                getLog().info("Copying local resource files to combined resource directory.");
                org.apache.commons.io.FileUtils.copyDirectory(resourceDirectory, combinedRes);
            } catch (IOException e) {
                throw new MojoExecutionException("", e);
            }
        }

        File androidJar = getAndroidSdk().getAndroidJar();
        File outputFile = new File(project.getBuild().getDirectory(), project.getBuild().getFinalName() + ".ap_");

        List<String> commands = new ArrayList<String>();
        commands.add("package");
        commands.add("-f");
        commands.add("-M");
        commands.add(androidManifestFile.getAbsolutePath());
        for (File resOverlayDir : overlayDirectories) {
            if (resOverlayDir != null && resOverlayDir.exists()) {
                commands.add("-S");
                commands.add(resOverlayDir.getAbsolutePath());
            }
        }
        if (combinedRes.exists()) {
            commands.add("-S");
            commands.add(combinedRes.getAbsolutePath());
        }
        if (assetsDirectory.exists()) {
            commands.add("-A");
            commands.add(assetsDirectory.getAbsolutePath());
        }
        if (extractedDependenciesAssets.exists()) {
            commands.add("-A");
            commands.add(extractedDependenciesAssets.getAbsolutePath());
        }
        commands.add("-I");
        commands.add(androidJar.getAbsolutePath());
        commands.add("-F");
        commands.add(outputFile.getAbsolutePath());
        if (StringUtils.isNotBlank(configurations)) {
            commands.add("-c");
            commands.add(configurations);
        }
        getLog().info(getAndroidSdk().getPathForTool("aapt") + " " + commands.toString());
        try {
            executor.executeCommand(getAndroidSdk().getPathForTool("aapt"), commands, project.getBasedir(), false);
        } catch (ExecutionException e) {
            throw new MojoExecutionException("", e);
        }
    }


    protected AndroidSigner getAndroidSigner() {
        if (sign == null) {
            return new AndroidSigner(signDebug);
        } else {
            return new AndroidSigner(sign.getDebug());
        }
    }
}<|MERGE_RESOLUTION|>--- conflicted
+++ resolved
@@ -126,10 +126,27 @@
 
         generateIntermediateAp_();
 
-<<<<<<< HEAD
         // Initialize apk build configuration
         File outputFile = new File(project.getBuild().getDirectory(), project.getBuild().getFinalName() +
                 ANDROID_PACKAGE_EXTENSTION);
+        final boolean signWithDebugKeyStore = getAndroidSigner().isSignWithDebugKeyStore();
+
+        createApkFile(outputFile, signWithDebugKeyStore);
+
+        if (getAndroidSigner().shouldCreateBothSignedAndUnsignedApk()) {
+            final File unsignedOutputFile = new File(project.getBuild().getDirectory(), project.getBuild()
+                    .getFinalName() + "-unsigned" + ANDROID_PACKAGE_EXTENSTION);
+            getLog().info("Creating unsigned apk file.");
+            createApkFile(unsignedOutputFile, false);
+        }
+
+
+
+        // Set the generated .apk file as the main artifact (because the pom states <packaging>apk</packaging>)
+        project.getArtifact().setFile(outputFile);
+    }
+
+    void createApkFile(File outputFile, boolean signWithDebugKeyStore) throws MojoExecutionException {
         File dexFile = new File(project.getBuild().getDirectory(), "classes.dex");
         File zipArchive = new File(project.getBuild().getDirectory(), project.getBuild().getFinalName() + ".ap_");
         ArrayList<File> sourceFolders = new ArrayList<File>();
@@ -140,7 +157,7 @@
         boolean signed = true;
         boolean debug = false;
 
-        if (!getAndroidSigner().isSignWithDebugKeyStore()) {
+        if (! signWithDebugKeyStore) {
             signed = false;
         }
 
@@ -160,26 +177,10 @@
         } else {
             doAPKWithCommand(outputFile, dexFile, zipArchive, sourceFolders, jarFiles,
                 nativeFolders, signed);
-=======
-        final File outputFile = new File(project.getBuild().getDirectory(), project.getBuild().getFinalName() +
-                ANDROID_PACKAGE_EXTENSTION);
-        final boolean signWithDebugKeyStore = getAndroidSigner().isSignWithDebugKeyStore();
-        createApkFile(outputFile, signWithDebugKeyStore);
-
-        if (getAndroidSigner().shouldCreateBothSignedAndUnsignedApk()) {
-            final File unsignedOutputFile = new File(project.getBuild().getDirectory(), project.getBuild()
-                    .getFinalName() + "-unsigned" + ANDROID_PACKAGE_EXTENSTION);
-            getLog().info("Creating unsigned apk file.");
-            createApkFile(unsignedOutputFile, false);
->>>>>>> 8f15f755
-        }
-
-        // Set the generated .apk file as the main artifact (because the pom states <packaging>apk</packaging>)
-        project.getArtifact().setFile(outputFile);
-    }
-
-    /**
-<<<<<<< HEAD
+        }
+    }
+
+    /**
      * Creates the APK file using the internal APKBuilder.
      * @param outputFile the output file
      * @param dexFile the dex file
@@ -253,24 +254,13 @@
     private void doAPKWithCommand(File outputFile, File dexFile, File zipArchive,
             ArrayList<File> sourceFolders, ArrayList<File> jarFiles,
             ArrayList<File> nativeFolders, boolean signed) throws MojoExecutionException {
-=======
-     * Creates a signed or unsigned apk.
-     * 
-     * @param outputFile
-     *            the apk file
-     * @param signWithDebugKeyStore
-     *            should the apk be signed?
-     * @throws MojoExecutionException
-     */
-    void createApkFile(File outputFile, boolean signWithDebugKeyStore) throws MojoExecutionException {
->>>>>>> 8f15f755
         CommandExecutor executor = CommandExecutor.Factory.createDefaultCommmandExecutor();
         executor.setLogger(this.getLog());
 
         List<String> commands = new ArrayList<String>();
         commands.add(outputFile.getAbsolutePath());
 
-        if (!signWithDebugKeyStore) {
+        if (! signed) {
             commands.add("-u");
         }
 
@@ -300,15 +290,12 @@
         } catch (ExecutionException e) {
             throw new MojoExecutionException("", e);
         }
-<<<<<<< HEAD
     }
 
 
     private void initializeAPKBuilder() throws MojoExecutionException {
         File file = getAndroidSdk().getSDKLibJar();
         ApkBuilder.initialize(getLog(), file);
-=======
->>>>>>> 8f15f755
     }
 
     private void processNativeLibraries(final List<File> natives) throws MojoExecutionException
