--- conflicted
+++ resolved
@@ -259,15 +259,9 @@
         List<String> commands = new ArrayList<String>();
         commands.add("package");
         commands.add("-m");
-<<<<<<< HEAD
         commands.add("-J");
-        commands.add(generatedSourcesRDirectoryName);
+        commands.add(gendir.getAbsolutePath());
         commands.add("-M");
-=======
-        commands.add("-J"                                 );
-        commands.add(gendir.getAbsolutePath()       );
-        commands.add("-M"                                 );
->>>>>>> a5817eeb
         commands.add(androidManifestFile.getAbsolutePath());
         for (File resOverlayDir : overlayDirectories) {
             if (resOverlayDir != null && resOverlayDir.exists()) {
