package com.jayway.maven.plugins.android.phase04processclasses;

import java.io.File;
import java.util.ArrayList;
import java.util.Arrays;
import java.util.Collection;
import java.util.HashSet;
import java.util.Iterator;
import java.util.LinkedList;
import java.util.List;

import com.jayway.maven.plugins.android.configuration.Proguard;
import org.apache.commons.lang.StringUtils;
import org.apache.maven.RepositoryUtils;
import org.apache.maven.artifact.Artifact;
import org.apache.maven.plugin.MojoExecutionException;
import org.apache.maven.plugin.MojoFailureException;
import org.codehaus.plexus.util.FileUtils;
import org.sonatype.aether.util.artifact.DefaultArtifact;
import org.sonatype.aether.util.artifact.JavaScopes;

import com.jayway.maven.plugins.android.AbstractAndroidMojo;
import com.jayway.maven.plugins.android.CommandExecutor;
import com.jayway.maven.plugins.android.ExecutionException;
import com.jayway.maven.plugins.android.common.AndroidExtension;

/**
 * Processes both application and dependency classes using the ProGuard byte code obfuscator,
 * minimzer, and optimizer. For more information, see https://proguard.sourceforge.net.
 *
 * @author Jonson
 * @author Matthias Kaeppler
 * @author Manfred Moser
 *
 * @goal proguard
 * @phase process-classes
 * @requiresDependencyResolution compile
 */
public class ProguardMojo extends AbstractAndroidMojo {

    /**
     * <p>
     * Enables ProGuard for this build. ProGuard is disabled by default, so in order for it to run,
     * enable it like so:
     * </p>
     *
     * <pre>
     * &lt;proguard&gt;
     *    &lt;skip&gt;false&lt;/skip&gt;
     *    &lt;config&gt;proguard.cfg&lt;/config&gt;
     *    &lt;proguardJarPath&gt;someAbsolutePathToProguardJar&lt;/proguardJarPath&gt;
     *    &lt;filterMavenDescriptor&gt;true|false&lt;/filterMavenDescriptor&gt;
     *    &lt;filterManifest&gt;true|false&lt;/filterManifest&gt;
     *    &lt;jvmArguments&gt;
     *     &lt;jvmArgument&gt;-Xms256m&lt;/jvmArgument&gt;
     *     &lt;jvmArgument&gt;-Xmx512m&lt;/jvmArgument&gt;
     *   &lt;/jvmArguments&gt;
     * &lt;/proguard&gt;
     * </pre>
     * <p>
     * A good practice is to create a release profile in your POM, in which you enable ProGuard.
     * ProGuard should be disabled for development builds, since it obfuscates class and field
     * names, and since it may interfere with test projects that rely on your application classes.
     * </p>
     *
     * @parameter
     */
    protected Proguard proguard;

    /**
     * Whether ProGuard is enabled or not.
     *
     * @parameter  expression="${android.proguard.skip}" default-value=true
     * @optional
     */
    private Boolean proguardSkip;

    /**
     * Path to the ProGuard configuration file (relative to project root).
     *
     * @parameter expression="${android.proguard.config}" default-value="proguard.cfg"
     * @optional
     */
    private String proguardConfig;

    /**
     * Path to the proguard jar to be used. By default this will load the jar from the Android SDK install. Overriding it
     * with an absolute path allows you to use a newer or custom proguard version e.g. located in your local Maven repo.
     *
     * @parameter expression="${android.proguard.proguardJarPath}
     * @optional
     */
    private String proguardProguardJarPath;

    /**
     * Extra JVM Arguments. Using these you can e.g. increase memory for the jvm running the build.
     *
     * @parameter expression="${android.proguard.jvmArguments}" default-value="-Xmx512M"
     * @optional
     */
    private String[] proguardJvmArguments;

    /**
     * If set to true will add a filter to remove META-INF/maven/* files.
     * 
     * @parameter expression="${android.proguard.filterMavenDescriptor}"
     *            default-value="false"
     * @optional
     */
    private boolean filterMavenDescriptor = false;

    /**
     * If set to true will add a filter to remove META-INF/MANIFEST.MF files.
     * 
     * @parameter expression="${android.proguard.filterManifest}"
     *            default-value="false"
     * @optional
     */
    private boolean filterManifest = false;

    /**
     * The plugin dependencies.
     * 
     * @parameter expression="${plugin.artifacts}"
     * @required
     * @readonly
     */
    protected List<Artifact> pluginDependencies;

    private Boolean parsedSkip;
    private String parsedConfig;
    private String parsedProguardJarPath;
    private String[] parsedJvmArguments;

    public static final String PROGUARD_OBFUSCATED_JAR = "proguard-obfuscated.jar";

    private static final Collection<String> ANDROID_LIBRARY_EXCLUDED_FILTER = Arrays.asList(
            "org/xml/**", "org/w3c/**", "org/apache/http/**", "java/**", "javax/**",
            "android/net/http/AndroidHttpClient.class");

    private static final Collection<String> MAVEN_DESCRIPTOR = Arrays.asList("META-INF/maven/**");
    private static final Collection<String> META_INF_MANIFEST = Arrays
            .asList("META-INF/MANIFEST.MF");

    private Collection<String> globalInJarExcludes = new HashSet<String>();

    private List<Artifact> artifactBlacklist = new LinkedList<Artifact>();
    private List<Artifact> artifactsToShift = new LinkedList<Artifact>();

    private List<ProGuardInput> inJars = new LinkedList<ProguardMojo.ProGuardInput>();
    private List<ProGuardInput> libraryJars = new LinkedList<ProguardMojo.ProGuardInput>();

    private static class ProGuardInput {

        private String path;
        private Collection<String> excludedFilter;

        public ProGuardInput(String path, Collection<String> excludedFilter) {
            this.path = path;
            this.excludedFilter = excludedFilter;
        }

        public String toCommandLine() {
<<<<<<< HEAD
            if (filterExpression != null) {
                return "\'" + path + "\'(" + filterExpression + ")";
            }
            return "\'" + path + "\'";
=======
            if (excludedFilter != null && !excludedFilter.isEmpty()) {
                StringBuilder sb = new StringBuilder(path);
                sb.append('(');
                for (Iterator<String> it = excludedFilter.iterator(); it.hasNext();) {
                    sb.append('!').append(it.next());
                    if (it.hasNext())
                        sb.append(',');
                }
                sb.append(')');
                return sb.toString();
            } else
                return path;
>>>>>>> 44d947cf
        }
    }

    @Override
    public void execute() throws MojoExecutionException, MojoFailureException {
        parseConfiguration();
        
        if (!parsedSkip) {
            executeProguard();
        }
    }

    private void parseConfiguration() throws MojoExecutionException {
        proguardProguardJarPath = getProguardJarPathFromDependencies();
        if (filterManifest)
            globalInJarExcludes.addAll(META_INF_MANIFEST);
        if (filterMavenDescriptor)
            globalInJarExcludes.addAll(MAVEN_DESCRIPTOR);

        if (proguard != null) {
            if (proguard.isSkip() != null) {
                parsedSkip = proguard.isSkip();
            } else {
                parsedSkip = proguardSkip;
            }
            if (StringUtils.isNotEmpty(proguard.getConfig())) {
                parsedConfig = proguard.getConfig();
            } else {
                parsedConfig = proguardConfig;
            }
            if (StringUtils.isNotEmpty(proguard.getProguardJarPath())) {
                parsedProguardJarPath = proguard.getProguardJarPath();
            } else {
                parsedProguardJarPath = proguardProguardJarPath;
            }
            if (proguard.getJvmArguments() == null) {
                parsedJvmArguments =  proguardJvmArguments;
            } else {
                parsedJvmArguments = proguard.getJvmArguments();
            }
            if (proguard.isFilterManifest())
                globalInJarExcludes.addAll(META_INF_MANIFEST);
            if (proguard.isFilterMavenDescriptor())
                globalInJarExcludes.addAll(MAVEN_DESCRIPTOR);
        } else {
            parsedSkip = proguardSkip;
            parsedConfig = proguardConfig;
            parsedProguardJarPath = proguardProguardJarPath;
            parsedJvmArguments = proguardJvmArguments;
        }
        // nothing was configured - set up default
        if (StringUtils.isEmpty(parsedProguardJarPath)) {
            parsedProguardJarPath = getAndroidSdk().getPathForTool("proguard/lib/proguard.jar");
        }

    }

    private void executeProguard() throws MojoExecutionException {

        File proguardDir = new File(project.getBuild().getDirectory(), "proguard");
        if (!proguardDir.exists() && !proguardDir.mkdir()) {
            throw new MojoExecutionException("Cannot create proguard output directory");
        } else if (proguardDir.exists() && !proguardDir.isDirectory()) {
            throw new MojoExecutionException("Non-directory exists at "
                    + proguardDir.getAbsolutePath());
        }

        CommandExecutor executor = CommandExecutor.Factory.createDefaultCommmandExecutor();
        executor.setLogger(this.getLog());
        List<String> commands = new ArrayList<String>();

        collectJvmArguments(commands);

        commands.add("-jar");
        commands.add(parsedProguardJarPath);

        commands.add("@" + parsedConfig);

        collectInputFiles(commands);

        commands.add("-outjars");
        commands.add("'" + project.getBuild().getDirectory() + File.separator + PROGUARD_OBFUSCATED_JAR + "'");

        commands.add("-dump");
        commands.add("'" + proguardDir + File.separator + "dump.txt'");
        commands.add("-printseeds");
        commands.add("'" + proguardDir + File.separator + "seeds.txt'");
        commands.add("-printusage");
        commands.add("'" + proguardDir + File.separator + "usage.txt'");
        commands.add("-printmapping");
        commands.add("'" + proguardDir + File.separator + "mapping.txt'");

        final String javaExecutable = getJavaExecutable().getAbsolutePath();
        getLog().info(javaExecutable + " " + commands.toString());
        try {
            executor.executeCommand(javaExecutable, commands, project.getBasedir(), false);
        } catch (ExecutionException e) {
            throw new MojoExecutionException("", e);
        }
    }

    private void collectJvmArguments(List<String> commands) {
        if (parsedJvmArguments != null) {
            for (String jvmArgument : parsedJvmArguments) {
                // preserve backward compatibility allowing argument with or without dash (e.g.
                // Xmx512m as well as -Xmx512m should work) (see
                // http://code.google.com/p/maven-android-plugin/issues/detail?id=153)
                if (!jvmArgument.startsWith("-")) {
                    jvmArgument = "-" + jvmArgument;
                }
                commands.add(jvmArgument);
            }
        }
    }

    private void collectInputFiles(List<String> commands) {
        // commons-logging breaks everything horribly, so we skip it from the program
        // dependencies and declare it to be a library dependency instead
        skipArtifact("commons-logging", "commons-logging", true);

        collectProgramInputFiles();
        for (ProGuardInput injar : inJars) {
            // don't add android packaging files, these are not input to proguard
            if (!AndroidExtension.isAndroidPackaging(FileUtils.extension(injar.path))) {
                commands.add("-injars");
                commands.add(injar.toCommandLine());
            }
        }

        collectLibraryInputFiles();
        for (ProGuardInput libraryjar : libraryJars) {
            commands.add("-libraryjars");
            commands.add(libraryjar.toCommandLine());
        }
    }

    /**
     * Figure out the full path to the current java executable.
     * 
     * @return the full path to the current java executable.
     */
    private static File getJavaExecutable() {
        final String javaHome = System.getProperty("java.home");
        final String slash = File.separator;
        return new File(javaHome + slash + "bin" + slash + "java");
    }

    private void skipArtifact(String groupId, String artifactId, boolean shiftToLibraries) {
        artifactBlacklist.add(RepositoryUtils.toArtifact(new DefaultArtifact(groupId, artifactId,
                null, null)));
        if (shiftToLibraries) {
            artifactsToShift.add(RepositoryUtils.toArtifact(new DefaultArtifact(groupId,
                    artifactId, null, null)));
        }
    }

    private boolean isBlacklistedArtifact(Artifact artifact) {
        for (Artifact artifactToSkip : artifactBlacklist) {
            if (artifactToSkip.getGroupId().equals(artifact.getGroupId())
                    && artifactToSkip.getArtifactId().equals(artifact.getArtifactId())) {
                return true;
            }
        }
        return false;
    }

    private boolean isShiftedArtifact(Artifact artifact) {
        for (Artifact artifactToShift : artifactsToShift) {
            if (artifactToShift.getGroupId().equals(artifact.getGroupId())
                    && artifactToShift.getArtifactId().equals(artifact.getArtifactId())) {
                return true;
            }
        }
        return false;
    }

    private void collectProgramInputFiles() {
        // we first add the application's own class files
        addInJar(project.getBuild().getOutputDirectory());

        // we then add all its dependencies (incl. transitive ones), unless they're blacklisted
        for (Artifact artifact : getAllRelevantDependencyArtifacts()) {
            if (isBlacklistedArtifact(artifact)) {
                continue;
            }
            addInJar(artifact.getFile().getAbsolutePath(), globalInJarExcludes);
        }
    }

    private void addInJar(String path, Collection<String> filterExpression) {
        inJars.add(new ProGuardInput(path, filterExpression));
    }

    private void addInJar(String path) {
        addInJar(path, null);
    }

    private void addLibraryJar(String path, Collection<String> filterExpression) {
        libraryJars.add(new ProGuardInput(path, filterExpression));
    }

    private void addLibraryJar(String path) {
        addLibraryJar(path, null);
    }

    private void collectLibraryInputFiles() {
        final String slash = File.separator;
        // we have to add the Java framework classes to the library JARs, since they are not
        // distributed with the JAR on Central, and since we'll strip them out of the android.jar
        // that is shipped with the SDK (since that is not a complete Java distribution)
        String javaHome = System.getProperty("java.home");
        String jdkLibsPath = null;
        if (javaHome.startsWith("/System/Library/Java")) {
            // MacOS X uses different naming conventions for JDK installations
            jdkLibsPath = javaHome + "/../Classes";
            addLibraryJar(jdkLibsPath + "/classes.jar");
        } else {
            jdkLibsPath = javaHome + slash + "lib";
            addLibraryJar(jdkLibsPath + slash + "rt.jar");
        }
        // we also need to add the JAR containing e.g. javax.servlet
        addLibraryJar(jdkLibsPath + slash + "jsse.jar");
        // and the javax.crypto stuff
        addLibraryJar(jdkLibsPath + slash + "jce.jar");

        // we treat any dependencies with provided scope as library JARs
        for (Artifact artifact : project.getArtifacts()) {
            if (artifact.getScope().equals(JavaScopes.PROVIDED)) {
                if (artifact.getArtifactId().equals("android")) {
                    addLibraryJar(artifact.getFile().getAbsolutePath(),
                            ANDROID_LIBRARY_EXCLUDED_FILTER);
                } else {
                    addLibraryJar(artifact.getFile().getAbsolutePath());
                }
            } else if (isShiftedArtifact(artifact)) {
                // this is a blacklisted artifact that should be processed as a library instead
                addLibraryJar(artifact.getFile().getAbsolutePath());
            }
        }
    }

    private String getProguardJarPathFromDependencies() throws MojoExecutionException {
        Artifact proguardArtifact = null;
        int proguardArtifactDistance = -1;
        for (Artifact artifact : pluginDependencies) {
            getLog().debug("pluginArtifact: " + artifact.getFile());
            if (("proguard".equals(artifact.getArtifactId()))
                    || ("proguard-base".equals(artifact.getArtifactId()))) {
                int distance = artifact.getDependencyTrail().size();
                getLog().debug("proguard DependencyTrail: " + distance);
                if (proguardArtifactDistance == -1) {
                    proguardArtifact = artifact;
                    proguardArtifactDistance = distance;
                } else if (distance < proguardArtifactDistance) {
                    proguardArtifact = artifact;
                    proguardArtifactDistance = distance;
                }
            }
        }
        if (proguardArtifact != null) {
            getLog().debug("proguardArtifact: " + proguardArtifact.getFile());
            return proguardArtifact.getFile().getAbsoluteFile().toString();
        } else
            return null;

    }

}<|MERGE_RESOLUTION|>--- conflicted
+++ resolved
@@ -161,12 +161,6 @@
         }
 
         public String toCommandLine() {
-<<<<<<< HEAD
-            if (filterExpression != null) {
-                return "\'" + path + "\'(" + filterExpression + ")";
-            }
-            return "\'" + path + "\'";
-=======
             if (excludedFilter != null && !excludedFilter.isEmpty()) {
                 StringBuilder sb = new StringBuilder(path);
                 sb.append('(');
@@ -179,7 +173,6 @@
                 return sb.toString();
             } else
                 return path;
->>>>>>> 44d947cf
         }
     }
 
