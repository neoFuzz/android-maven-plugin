--- conflicted
+++ resolved
@@ -19,7 +19,6 @@
 import org.apache.commons.lang.StringUtils;
 import org.apache.maven.plugin.MojoExecutionException;
 
-<<<<<<< HEAD
 import java.io.BufferedReader;
 import java.io.File;
 import java.io.FileReader;
@@ -30,12 +29,6 @@
 import java.util.List;
 import java.util.Locale;
 
-=======
-import java.io.*;
-import java.util.ArrayList;
-import java.util.List;
-import java.util.Locale;
->>>>>>> a9627967
 
 /**
  * AbstractEmulatorMojo contains all code related to the interaction with the Android emulator. At this stage that is
@@ -164,7 +157,6 @@
                 Thread.sleep(new Long(parsedWait));
             }
             else
-
             {
                 getLog().info("Emulator " + emulatorName + " already running. Skipping start and wait.");
             }
