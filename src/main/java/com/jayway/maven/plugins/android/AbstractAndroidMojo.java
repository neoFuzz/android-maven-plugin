/*
 * Copyright (C) 2009-2011 Jayway AB
 * Copyright (C) 2007-2008 JVending Masa
 *
 * Licensed under the Apache License, Version 2.0 (the "License");
 * you may not use this file except in compliance with the License.
 * You may obtain a copy of the License at
 *
 *      http://www.apache.org/licenses/LICENSE-2.0
 *
 * Unless required by applicable law or agreed to in writing, software
 * distributed under the License is distributed on an "AS IS" BASIS,
 * WITHOUT WARRANTIES OR CONDITIONS OF ANY KIND, either express or implied.
 * See the License for the specific language governing permissions and
 * limitations under the License.
 */
package com.jayway.maven.plugins.android;

import static com.jayway.maven.plugins.android.common.AndroidExtension.APK;
import static org.apache.commons.lang.StringUtils.isBlank;

import java.io.File;
import java.net.MalformedURLException;
import java.net.URL;
import java.util.ArrayList;
import java.util.Arrays;
import java.util.LinkedHashSet;
import java.util.List;
import java.util.Scanner;
import java.util.Set;
import java.util.concurrent.atomic.AtomicBoolean;

import org.apache.commons.jxpath.JXPathContext;
import org.apache.commons.jxpath.JXPathNotFoundException;
import org.apache.commons.jxpath.xml.DocumentContainer;
import org.apache.commons.lang.StringUtils;
import org.apache.maven.artifact.Artifact;
import org.apache.maven.execution.MavenSession;
import org.apache.maven.plugin.AbstractMojo;
import org.apache.maven.plugin.MojoExecutionException;
import org.apache.maven.plugin.MojoFailureException;
import org.apache.maven.project.MavenProject;
import org.apache.maven.project.MavenProjectHelper;
import org.codehaus.plexus.util.DirectoryScanner;
import org.sonatype.aether.RepositorySystem;
import org.sonatype.aether.RepositorySystemSession;
import org.sonatype.aether.repository.RemoteRepository;

import com.android.ddmlib.AndroidDebugBridge;
import com.android.ddmlib.IDevice;
import com.android.ddmlib.InstallException;
import com.jayway.maven.plugins.android.common.AetherHelper;
import com.jayway.maven.plugins.android.common.AndroidExtension;
import com.jayway.maven.plugins.android.common.DeviceHelper;
import com.jayway.maven.plugins.android.config.ConfigPojo;
import com.jayway.maven.plugins.android.configuration.Ndk;
import com.jayway.maven.plugins.android.configuration.Sdk;

/**
 * Contains common fields and methods for android mojos.
 * 
 * @author hugo.josefson@jayway.com
 * @author Manfred Moser <manfred@simpligility.com>
 */
public abstract class AbstractAndroidMojo extends AbstractMojo {

    public static final List< String > SUPPORTED_PACKAGING_TYPES = new ArrayList< String >();

    static {
        SUPPORTED_PACKAGING_TYPES.add( AndroidExtension.APK );
    }

    /**
     * Android Debug Bridge initialization timeout in milliseconds.
     */
    private static final long ADB_TIMEOUT_MS = 60L * 1000;

    /**
     * The <code>ANDROID_NDK_HOME</code> environment variable name.
     */
    public static final String ENV_ANDROID_NDK_HOME = "ANDROID_NDK_HOME";

    /**
     * <p>
     * The Android NDK to use.
     * </p>
     * <p>
     * Looks like this:
     * </p>
     * 
     * <pre>
     * &lt;ndk&gt;
     *     &lt;path&gt;/opt/android-ndk-r4&lt;/path&gt;
     * &lt;/ndk&gt;
     * </pre>
     * <p>
     * The <code>&lt;path&gt;</code> parameter is optional. The default is the setting of the ANDROID_NDK_HOME
     * environment variable. The parameter can be used to override this setting with a different environment variable
     * like this:
     * </p>
     * 
     * <pre>
     * &lt;ndk&gt;
     *     &lt;path&gt;${env.ANDROID_NDK_HOME}&lt;/path&gt;
     * &lt;/ndk&gt;
     * </pre>
     * <p>
     * or just with a hardcoded absolute path. The parameters can also be configured from command-line with parameter
     * <code>-Dandroid.ndk.path</code>.
     * </p>
     * 
     * @parameter
     */
    @ConfigPojo(prefix = "ndk")
    private Ndk ndk;

    /**
     * The maven project.
     * 
     * @parameter expression="${project}"
     * @required
     * @readonly
     */
    protected MavenProject project;

    /**
     * The maven session.
     * 
     * @parameter expression="${session}"
     * @required
     * @readonly
     */
    protected MavenSession session;

    /**
     * The java sources directory.
     * 
     * @parameter default-value="${project.build.sourceDirectory}"
     * @readonly
     */
    protected File sourceDirectory;

    /**
     * The android resources directory.
     * 
     * @parameter default-value="${project.basedir}/res"
     */
    protected File resourceDirectory;

    /**
     * <p>
     * Root folder containing native libraries to include in the application package.
     * </p>
     * 
     * @parameter expression="${android.nativeLibrariesDirectory}" default-value="${project.basedir}/libs"
     */
    protected File nativeLibrariesDirectory;

    /**
<<<<<<< HEAD
     * The android resources overlay directory. This will be overriden by resourceOverlayDirectories if present.
     * 
=======
     * The android resources overlay directory. This will be overridden
     * by resourceOverlayDirectories if present.
     *
>>>>>>> de2f5bd2
     * @parameter default-value="${project.basedir}/res-overlay"
     */
    protected File resourceOverlayDirectory;

    /**
     * The android resources overlay directories. If this is specified, the {@link #resourceOverlayDirectory} parameter
     * will be ignored.
     * 
     * @parameter
     */
    protected File[] resourceOverlayDirectories;

    /**
     * The android assets directory.
     * 
     * @parameter default-value="${project.basedir}/assets"
     */
    protected File assetsDirectory;

    /**
     * The <code>AndroidManifest.xml</code> file.
     * 
     * @parameter default-value="${project.basedir}/AndroidManifest.xml"
     */
    protected File androidManifestFile;

    /**
     * <p>
     * A possibly new package name for the application. This value will be passed on to the aapt parameter
     * --rename-manifest-package. Look to aapt for more help on this.
     * </p>
     * 
     * @parameter expression="${android.renameManifestPackage}"
     */
    protected String renameManifestPackage;

    /**
     * @parameter expression="${project.build.directory}/generated-sources/extracted-dependencies"
     * @readonly
     */
    protected File extractedDependenciesDirectory;

    /**
     * @parameter expression="${project.build.directory}/generated-sources/extracted-dependencies/res"
     * @readonly
     */
    protected File extractedDependenciesRes;
    /**
     * @parameter expression="${project.build.directory}/generated-sources/extracted-dependencies/assets"
     * @readonly
     */
    protected File extractedDependenciesAssets;
    /**
     * @parameter expression="${project.build.directory}/generated-sources/extracted-dependencies/src/main/java"
     * @readonly
     */
    protected File extractedDependenciesJavaSources;
    /**
     * @parameter expression="${project.build.directory}/generated-sources/extracted-dependencies/src/main/resources"
     * @readonly
     */
    protected File extractedDependenciesJavaResources;

    /**
     * The combined resources directory. This will contain both the resources found in "res" as well as any resources
     * contained in a apksources dependency.
     * 
     * @parameter expression="${project.build.directory}/generated-sources/combined-resources/res"
     * @readonly
     */
    protected File combinedRes;

    /**
     * The combined assets directory. This will contain both the assets found in "assets" as well as any assets
     * contained in a apksources dependency.
     * 
     * @parameter expression="${project.build.directory}/generated-sources/combined-assets/assets"
     * @readonly
     */
    protected File combinedAssets;

    /**
     * Extract the apklib dependencies here
     * 
     * @parameter expression="${project.build.directory}/unpack/apklibs"
     * @readonly
     */
    protected File unpackedApkLibsDirectory;

    /**
     * Specifies which the serial number of the device to connect to. Using the special values "usb" or "emulator" is
     * also valid. "usb" will connect to all actual devices connected (via usb). "emulator" will connect to all
     * emulators connected. Multiple devices will be iterated over in terms of goals to run. All device interaction
     * goals support this so you can e.. deploy the apk to all attached emulators and devices. Goals supporting this are
     * devices, deploy, undeploy, redeploy, pull, push and instrument.
     * 
     * @parameter expression="${android.device}"
     */
    protected String device;

    /**
     * A selection of configurations to be included in the APK as a comma separated list. This will limit the
     * configurations for a certain type. For example, specifying <code>hdpi</code> will exclude all resource folders
     * with the <code>mdpi</code> or <code>ldpi</code> modifiers, but won't affect language or orientation modifiers.
     * For more information about this option, look in the aapt command line help.
     * 
     * @parameter expression="${android.configurations}"
     */
    protected String configurations;

    /**
     * A list of extra arguments that must be passed to aapt.
     * 
     * @parameter expression="${android.aaptExtraArgs}"
     */
    protected String[] aaptExtraArgs;

    /**
<<<<<<< HEAD
     * Automatically create a ProGuard configuration file that will guard Activity classes and the like that are defined
     * in the AndroidManifest.xml. This files is then automatically used in the proguard phase
     * 
=======
     * Automatically create a ProGuard configuration file that will guard Activity classes and the like that are 
     * defined in the AndroidManifest.xml. This files is then automatically used in the proguard mojo execution, 
     * if enabled.
     *
>>>>>>> de2f5bd2
     * @parameter expression="${android.proguardFile}"
     */
    protected File proguardFile;

    /**
     * Decides whether the Apk should be generated or not. If set to false, dx and apkBuilder will not run. This is
     * probably most useful for a project used to generate apk sources to be inherited into another application project.
     * 
     * @parameter expression="${android.generateApk}" default-value="true"
     */
    protected boolean generateApk;

    /**
     * The entry point to Aether, i.e. the component doing all the work.
     * 
     * @component
     */
    protected RepositorySystem repoSystem;

    /**
     * The current repository/network configuration of Maven.
     * 
     * @parameter default-value="${repositorySystemSession}"
     * @readonly
     */
    protected RepositorySystemSession repoSession;

    /**
     * The project's remote repositories to use for the resolution of project dependencies.
     * 
     * @parameter default-value="${project.remoteProjectRepositories}"
     * @readonly
     */
    protected List< RemoteRepository > projectRepos;

    /**
     * Generates R.java into a different package.
     * 
     * @parameter expression="${android.customPackage}"
     */
    protected String customPackage;

    /**
     * Maven ProjectHelper.
     * 
     * @component
     * @readonly
     */
    protected MavenProjectHelper projectHelper;

    /**
     * <p>
     * The Android SDK to use.
     * </p>
     * <p>
     * Looks like this:
     * </p>
     * 
     * <pre>
     * &lt;sdk&gt;
     *     &lt;path&gt;/opt/android-sdk-linux&lt;/path&gt;
     *     &lt;platform&gt;2.1&lt;/platform&gt;
     * &lt;/sdk&gt;
     * </pre>
<<<<<<< HEAD
     * <p>
     * The <code>&lt;platform&gt;</code> parameter is optional, and corresponds to the <code>platforms/android-*</code>
     * directories in the Android SDK directory. Default is the latest available version, so you only need to set it if
     * you for example want to use platform 1.5 but also have e.g. 2.2 installed. Has no effect when used on an Android
     * SDK 1.1. The parameter can also be coded as the API level. Therefore valid values are 1.1, 1.5, 1.6, 2.0, 2.01,
     * 2.1, 2,2 as well as 3, 4, 5, 6, 7, 8. If a platform/api level is not installed on the machine an error message
     * will be produced.
     * </p>
     * <p>
     * The <code>&lt;path&gt;</code> parameter is optional. The default is the setting of the ANDROID_HOME environment
     * variable. The parameter can be used to override this setting with a different environment variable like this:
     * </p>
     * 
=======
     * <p>The <code>&lt;platform&gt;</code> parameter is optional, and corresponds to the
     * <code>platforms/android-*</code> directories in the Android SDK directory. Default is the latest available
     * version, so you only need to set it if you for example want to use platform 1.5 but also have e.g. 2.2 installed.
     * Has no effect when used on an Android SDK 1.1. The parameter can also be coded as the API level. Therefore valid
     * values are 1.1, 1.5, 1.6, 2.0, 2.01, 2.1, 2.2 and so as well as 3, 4, 5, 6, 7, 8... 16. If a platform/api level 
     * is not installed on the machine an error message will be produced. </p>
     * <p>The <code>&lt;path&gt;</code> parameter is optional. The default is the setting of the ANDROID_HOME
     * environment variable. The parameter can be used to override this setting with a different environment variable
     * like this:</p>
>>>>>>> de2f5bd2
     * <pre>
     * &lt;sdk&gt;
     *     &lt;path&gt;${env.ANDROID_SDK}&lt;/path&gt;
     * &lt;/sdk&gt;
     * </pre>
<<<<<<< HEAD
     * <p>
     * or just with a hardcoded absolute path. The parameters can also be configured from command-line with parameters
     * <code>-Dandroid.sdk.path</code> and <code>-Dandroid.sdk.platform</code>.
     * </p>
     * 
=======
     * <p>or just with a hard-coded absolute path. The parameters can also be configured from command-line with
     * parameters <code>-Dandroid.sdk.path</code> and <code>-Dandroid.sdk.platform</code>.</p>
     *
>>>>>>> de2f5bd2
     * @parameter
     */
    private Sdk sdk;

    /**
     * <p>
     * Parameter designed to pick up <code>-Dandroid.sdk.path</code> in case there is no pom with an
     * <code>&lt;sdk&gt;</code> configuration tag.
     * </p>
     * <p>
     * Corresponds to {@link com.jayway.maven.plugins.android.configuration.Sdk#path}.
     * </p>
     * 
     * @parameter expression="${android.sdk.path}"
     * @readonly
     */
    private File sdkPath;

    /**
     * <p>
     * Parameter designed to pick up environment variable <code>ANDROID_HOME</code> in case
     * <code>android.sdk.path</code> is not configured.
     * </p>
     * 
     * @parameter expression="${env.ANDROID_HOME}"
     * @readonly
     */
    private String envAndroidHome;

    /**
     * The <code>ANDROID_HOME</code> environment variable name.
     */
    public static final String ENV_ANDROID_HOME = "ANDROID_HOME";

    /**
     * <p>
     * Parameter designed to pick up <code>-Dandroid.sdk.platform</code> in case there is no pom with an
     * <code>&lt;sdk&gt;</code> configuration tag.
     * </p>
     * <p>
     * Corresponds to {@link com.jayway.maven.plugins.android.configuration.Sdk#platform}.
     * </p>
     * 
     * @parameter expression="${android.sdk.platform}"
     * @readonly
     */
    private String sdkPlatform;

    /**
     * <p>
     * Whether to undeploy an apk from the device before deploying it.
     * </p>
     * <p/>
     * <p>
     * Only has effect when running <code>mvn android:deploy</code> in an Android application project manually, or when
     * running <code>mvn integration-test</code> (or <code>mvn install</code>) in a project with instrumentation tests.
     * </p>
     * <p/>
     * <p>
     * It is useful to keep this set to <code>true</code> at all times, because if an apk with the same package was
     * previously signed with a different keystore, and deployed to the device, deployment will fail becuase your
     * keystore is different.
     * </p>
     * 
     * @parameter default-value=false expression="${android.undeployBeforeDeploy}"
     */
    protected boolean undeployBeforeDeploy;

    /**
     * <p>
     * Whether to attach the normal .jar file to the build, so it can be depended on by for example integration-tests
     * which may then access {@code R.java} from this project.
     * </p>
     * <p>
     * Only disable it if you know you won't need it for any integration-tests. Otherwise, leave it enabled.
     * </p>
     * 
     * @parameter default-value=true expression="${android.attachJar}"
     */
    protected boolean attachJar;

    /**
     * <p>
     * Whether to attach sources to the build, which can be depended on by other {@code apk} projects, for including
     * them in their builds.
     * </p>
     * <p>
     * Enabling this setting is only required if this project's source code and/or res(ources) will be included in other
     * projects, using the Maven &lt;dependency&gt; tag.
     * </p>
     * 
     * @parameter default-value=false expression="${android.attachSources}"
     */
    protected boolean attachSources;

    /**
     * <p>
     * Parameter designed to pick up <code>-Dandroid.ndk.path</code> in case there is no pom with an
     * <code>&lt;ndk&gt;</code> configuration tag.
     * </p>
     * <p>
     * Corresponds to {@link com.jayway.maven.plugins.android.configuration.Ndk#path}.
     * </p>
     * 
     * @parameter expression="${android.ndk.path}"
     * @readonly
     */
    private File ndkPath;

    /**
     * Whether to create a release build (default is false / debug build). This affect BuildConfig generation and apk
     * generation at this stage, but should probably affect other aspects of the build.
     * 
     * @parameter expression="${android.release}" default-value="false"
     */
    protected boolean release;

    /**
     *
     */
    private static final Object ADB_LOCK = new Object();
    /**
     *
     */
    private static boolean adbInitialized = false;

    /**
     * Which dependency scopes should not be included when unpacking dependencies into the apk.
     */
    protected static final List< String > EXCLUDED_DEPENDENCY_SCOPES = Arrays.asList( "provided", "system", "import" );

    /**
     * @return a {@code Set} of dependencies which may be extracted and otherwise included in other artifacts. Never
     *         {@code null}. This excludes artifacts of the {@code EXCLUDED_DEPENDENCY_SCOPES} scopes.
     */
    protected Set< Artifact > getRelevantCompileArtifacts() {
        final List< Artifact > allArtifacts = project.getCompileArtifacts();
        final Set< Artifact > results = filterOutIrrelevantArtifacts( allArtifacts );
        return results;
    }

    /**
     * @return a {@code Set} of direct project dependencies. Never {@code null}. This excludes artifacts of the
     *         {@code EXCLUDED_DEPENDENCY_SCOPES} scopes.
     */
    protected Set< Artifact > getRelevantDependencyArtifacts() {
        final Set< Artifact > allArtifacts = project.getDependencyArtifacts();
        final Set< Artifact > results = filterOutIrrelevantArtifacts( allArtifacts );
        return results;
    }

    /**
     * @return a {@code List} of all project dependencies. Never {@code null}. This excludes artifacts of the
     *         {@code EXCLUDED_DEPENDENCY_SCOPES} scopes. And This should maintain dependency order to comply with
     *         library project resource precedence.
     */
    protected Set< Artifact > getAllRelevantDependencyArtifacts() {
        final Set< Artifact > allArtifacts = project.getArtifacts();
        final Set< Artifact > results = filterOutIrrelevantArtifacts( allArtifacts );
        return results;
    }

    /**
     * 
     * @param allArtifacts
     * @return
     */
    private Set< Artifact > filterOutIrrelevantArtifacts( Iterable< Artifact > allArtifacts ) {
        final Set< Artifact > results = new LinkedHashSet< Artifact >();
        for ( Artifact artifact : allArtifacts ) {
            if ( artifact == null ) {
                continue;
            }

            if ( EXCLUDED_DEPENDENCY_SCOPES.contains( artifact.getScope() ) ) {
                continue;
            }

            if ( "apk".equalsIgnoreCase( artifact.getType() ) ) {
                continue;
            }

            results.add( artifact );
        }
        return results;
    }

    /**
     * Attempts to resolve an {@link Artifact} to a {@link File}.
     * 
     * @param artifact
     *            to resolve
     * @return a {@link File} to the resolved artifact, never <code>null</code>.
     * @throws MojoExecutionException
     *             if the artifact could not be resolved.
     */
    protected File resolveArtifactToFile( Artifact artifact ) throws MojoExecutionException {
        Artifact resolvedArtifact = AetherHelper.resolveArtifact( artifact, repoSystem, repoSession, projectRepos );
        final File jar = resolvedArtifact.getFile();
        if ( jar == null ) {
            throw new MojoExecutionException( "Could not resolve artifact " + artifact.getId()
                    + ". Please install it with \"mvn install:install-file ...\" or deploy it to a repository " + "with \"mvn deploy:deploy-file ...\"" );
        }
        return jar;
    }

    /**
     * Initialize the Android Debug Bridge and wait for it to start. Does not reinitialize it if it has already been
     * initialized (that would through and IllegalStateException...). Synchronized sine the init call in the library is
     * also synchronized .. just in case.
     * 
     * @return
     */
    protected AndroidDebugBridge initAndroidDebugBridge() throws MojoExecutionException {
        synchronized ( ADB_LOCK ) {
            if ( !adbInitialized ) {
                AndroidDebugBridge.init( false );
                adbInitialized = true;
            }
            AndroidDebugBridge androidDebugBridge = AndroidDebugBridge.createBridge( getAndroidSdk().getAdbPath(), false );
            waitUntilConnected( androidDebugBridge );
            return androidDebugBridge;
        }
    }

    /**
     * Run a wait loop until adb is connected or trials run out. This method seems to work more reliably then using a
     * listener.
     * 
     * @param adb
     */
    private void waitUntilConnected( AndroidDebugBridge adb ) {
        int trials = 10;
        final int connectionWaitTime = 50;
        while ( trials > 0 ) {
            try {
                Thread.sleep( connectionWaitTime );
            } catch ( InterruptedException e ) {
                e.printStackTrace();
            }
            if ( adb.isConnected() ) {
                break;
            }
            trials--;
        }
    }

    /**
     * Wait for the Android Debug Bridge to return an initial device list.
     * 
     * @param androidDebugBridge
     * @throws MojoExecutionException
     */
    protected void waitForInitialDeviceList( final AndroidDebugBridge androidDebugBridge ) throws MojoExecutionException {
        if ( !androidDebugBridge.hasInitialDeviceList() ) {
            getLog().info( "Waiting for initial device list from the Android Debug Bridge" );
            long limitTime = System.currentTimeMillis() + ADB_TIMEOUT_MS;
            while ( !androidDebugBridge.hasInitialDeviceList() && System.currentTimeMillis() < limitTime ) {
                try {
                    Thread.sleep( 1000 );
                } catch ( InterruptedException e ) {
                    throw new MojoExecutionException( "Interrupted waiting for initial device list from Android Debug Bridge" );
                }
            }
            if ( !androidDebugBridge.hasInitialDeviceList() ) {
                getLog().error( "Did not receive initial device list from the Android Debug Bridge." );
            }
        }
    }

    /**
     * Deploys an apk file to a connected emulator or usb device.
     * 
     * @param apkFile
     *            the file to deploy
     * @throws MojoExecutionException
     *             If there is a problem deploying the apk file.
     */
    protected void deployApk( final File apkFile ) throws MojoExecutionException, MojoFailureException {
        if ( undeployBeforeDeploy ) {
            undeployApk( apkFile );
        }
        doWithDevices( new DeviceCallback() {
            @Override
            public void doWithDevice( final IDevice device ) throws MojoExecutionException {
                try {
                    String result = device.installPackage( apkFile.getAbsolutePath(), true );
                    // according to the docs for installPackage, not null response is error
                    if ( result != null ) {
                        throw new MojoExecutionException( "Install of " + apkFile.getAbsolutePath() + " failed - [" + result + "]" );
                    }
                    getLog().info( "Successfully installed " + apkFile.getAbsolutePath() + " to " + DeviceHelper.getDescriptiveName( device ) );
                } catch ( InstallException e ) {
                    throw new MojoExecutionException( "Install of " + apkFile.getAbsolutePath() + " failed.", e );
                }
            }
        } );
    }

    /**
     * 
     * @throws MojoExecutionException
     * @throws MojoFailureException
     */
    protected void deployDependencies() throws MojoExecutionException, MojoFailureException {
        Set< Artifact > directDependentArtifacts = project.getDependencyArtifacts();
        if ( directDependentArtifacts != null ) {
            for ( Artifact artifact : directDependentArtifacts ) {
                String type = artifact.getType();
                if ( type.equals( APK ) ) {
                    getLog().debug( "Detected apk dependency " + artifact + ". Will resolve and deploy to device..." );
                    final File targetApkFile = resolveArtifactToFile( artifact );
                    if ( undeployBeforeDeploy ) {
                        getLog().debug( "Attempting undeploy of " + targetApkFile + " from device..." );
                        undeployApk( targetApkFile );
                    }
                    getLog().debug( "Deploying " + targetApkFile + " to device..." );
                    deployApk( targetApkFile );
                }
            }
        }
    }

    /**
     * 
     * @throws MojoExecutionException
     * @throws MojoFailureException
     */
    protected void deployBuiltApk() throws MojoExecutionException, MojoFailureException {
        // If we're not on a supported packaging with just skip (Issue 112)
        // http://code.google.com/p/maven-android-plugin/issues/detail?id=112
        if ( !SUPPORTED_PACKAGING_TYPES.contains( project.getPackaging() ) ) {
            getLog().info( "Skipping deployment on " + project.getPackaging() );
            return;
        }
        File apkFile = new File( project.getBuild().getDirectory(), project.getBuild().getFinalName() + "." + APK );
        deployApk( apkFile );
    }

    /**
     * Performs the callback action on the devices determined by
     * {@link #shouldDoWithThisDevice(com.android.ddmlib.IDevice)}
     * 
     * @param deviceCallback
     *            the action to perform on each device
     * @throws org.apache.maven.plugin.MojoExecutionException
     *             in case there is a problem
     * @throws org.apache.maven.plugin.MojoFailureException
     *             in case there is a problem
     */
    protected void doWithDevices( final DeviceCallback deviceCallback ) throws MojoExecutionException, MojoFailureException {
        final AndroidDebugBridge androidDebugBridge = initAndroidDebugBridge();

        if ( !androidDebugBridge.isConnected() ) {
            throw new MojoExecutionException( "Android Debug Bridge is not connected." );
        }

        waitForInitialDeviceList( androidDebugBridge );
        List< IDevice > devices = Arrays.asList( androidDebugBridge.getDevices() );
        int numberOfDevices = devices.size();
        getLog().info( "Found " + numberOfDevices + " devices connected with the Android Debug Bridge" );
        if ( devices.size() == 0 ) {
            throw new MojoExecutionException( "No online devices attached." );
        }

        boolean shouldRunOnAllDevices = StringUtils.isBlank( device );
        if ( shouldRunOnAllDevices ) {
            getLog().info( "android.device parameter not set, using all attached devices" );
        } else {
            getLog().info( "android.device parameter set to " + device );
        }

        ArrayList< DoThread > doThreads = new ArrayList< DoThread >();
        for ( final IDevice idevice : devices ) {
            if ( shouldRunOnAllDevices ) {
                String deviceType = idevice.isEmulator() ? "Emulator " : "Device ";
                getLog().info( deviceType + DeviceHelper.getDescriptiveName( idevice ) + " found." );
            }
            if ( shouldRunOnAllDevices || shouldDoWithThisDevice( idevice ) ) {
                DoThread deviceDoThread = new DoThread() {
                    @Override
                    public void runDo() throws MojoFailureException, MojoExecutionException {
                        deviceCallback.doWithDevice( idevice );
                    }
                };
                doThreads.add( deviceDoThread );
                deviceDoThread.start();
            }
        }

        joinAllThreads( doThreads );
        throwAnyDoThreadErrors( doThreads );

        if ( !shouldRunOnAllDevices && doThreads.isEmpty() ) {
            throw new MojoExecutionException( "No device found for android.device=" + device );
        }
    }

    private void joinAllThreads( ArrayList< DoThread > doThreads ) {
        for ( Thread deviceDoThread : doThreads ) {
            try {
                deviceDoThread.join();
            } catch ( InterruptedException e ) {
                new MojoExecutionException( "Thread#join error for device: " + device );
            }
        }
    }

    private void throwAnyDoThreadErrors( ArrayList< DoThread > doThreads ) throws MojoExecutionException, MojoFailureException {
        for ( DoThread deviceDoThread : doThreads ) {
            if ( deviceDoThread.failure != null ) {
                throw deviceDoThread.failure;
            }
            if ( deviceDoThread.execution != null ) {
                throw deviceDoThread.execution;
            }
        }
    }

    /**
     * Determines if this {@link IDevice}(s) should be used
     * 
     * @param idevice
     *            the device to check
     * @return if the device should be used
     * @throws org.apache.maven.plugin.MojoExecutionException
     *             in case there is a problem
     * @throws org.apache.maven.plugin.MojoFailureException
     *             in case there is a problem
     */
    private boolean shouldDoWithThisDevice( IDevice idevice ) throws MojoExecutionException, MojoFailureException {
        // use specified device or all emulators or all devices
        if ( "emulator".equals( device ) && idevice.isEmulator() ) {
            return true;
        }

        if ( "usb".equals( device ) && !idevice.isEmulator() ) {
            return true;
        }

        if ( idevice.isEmulator() && ( device.equalsIgnoreCase( idevice.getAvdName() ) || device.equalsIgnoreCase( idevice.getSerialNumber() ) ) ) {
            return true;
        }

        if ( !idevice.isEmulator() && device.equals( idevice.getSerialNumber() ) ) {
            return true;
        }

        return false;
    }

    /**
     * Undeploys an apk from a connected emulator or usb device. Also deletes the application's data and cache
     * directories on the device.
     * 
     * @param apkFile
     *            the file to undeploy
     * @return <code>true</code> if successfully undeployed, <code>false</code> otherwise.
     */
    protected boolean undeployApk( File apkFile ) throws MojoExecutionException, MojoFailureException {
        final String packageName;
        packageName = extractPackageNameFromApk( apkFile );
        return undeployApk( packageName );
    }

    /**
     * Undeploys an apk, specified by package name, from a connected emulator or usb device. Also deletes the
     * application's data and cache directories on the device.
     * 
     * @param packageName
     *            the package name to undeploy.
     * @return <code>true</code> if successfully undeployed, <code>false</code> otherwise.
     */
    protected boolean undeployApk( final String packageName ) throws MojoExecutionException, MojoFailureException {

        final AtomicBoolean result = new AtomicBoolean( true ); // if no devices are present, it counts as successful

        doWithDevices( new DeviceCallback() {
            @Override
            public void doWithDevice( final IDevice device ) throws MojoExecutionException {
                try {
                    device.uninstallPackage( packageName );
                    getLog().info( "Successfully uninstalled " + packageName + " from " + DeviceHelper.getDescriptiveName( device ) );
                    result.set( true );
                } catch ( InstallException e ) {
                    result.set( false );
                    throw new MojoExecutionException( "Uninstall of " + packageName + " failed.", e );
                }
            }
        } );

        return result.get();
    }

    /**
     * Extracts the package name from an apk file.
     * 
     * @param apkFile
     *            apk file to extract package name from.
     * @return the package name from inside the apk file.
     */
    protected String extractPackageNameFromApk( File apkFile ) throws MojoExecutionException {
        CommandExecutor executor = CommandExecutor.Factory.createDefaultCommmandExecutor();
        executor.setLogger( this.getLog() );
        List< String > commands = new ArrayList< String >();
        commands.add( "dump" );
        commands.add( "xmltree" );
        commands.add( apkFile.getAbsolutePath() );
        commands.add( "AndroidManifest.xml" );
        getLog().info( getAndroidSdk().getPathForTool( "aapt" ) + " " + commands.toString() );
        try {
            executor.executeCommand( getAndroidSdk().getPathForTool( "aapt" ), commands, false );
            final String xmlTree = executor.getStandardOut();
            return extractPackageNameFromAndroidManifestXmlTree( xmlTree );
        } catch ( ExecutionException e ) {
            throw new MojoExecutionException( "Error while trying to figure out package name from inside apk file " + apkFile );
        } finally {
            String errout = executor.getStandardError();
            if ( errout != null && errout.trim().length() > 0 ) {
                getLog().error( errout );
            }
        }
    }

    /**
     * Extracts the package name from an XmlTree dump of AndroidManifest.xml by the <code>aapt</code> tool.
     * 
     * @param aaptDumpXmlTree
     *            output from <code>aapt dump xmltree &lt;apkFile&gt; AndroidManifest.xml
     * @return the package name from inside the apkFile.
     */
    protected String extractPackageNameFromAndroidManifestXmlTree( String aaptDumpXmlTree ) {
        final Scanner scanner = new Scanner( aaptDumpXmlTree );
        // Finds the root element named "manifest".
        scanner.findWithinHorizon( "^E: manifest", 0 );
        // Finds the manifest element's attribute named "package".
        scanner.findWithinHorizon( "  A: package=\"", 0 );
        // Extracts the package value including the trailing double quote.
        String packageName = scanner.next( ".*?\"" );
        // Removes the double quote.
        packageName = packageName.substring( 0, packageName.length() - 1 );
        return packageName;
    }

    /**
     * 
     * @param androidManifestFile
     * @return
     * @throws MojoExecutionException
     */
    protected String extractPackageNameFromAndroidManifest( File androidManifestFile ) throws MojoExecutionException {
        final URL xmlURL;
        try {
            xmlURL = androidManifestFile.toURI().toURL();
        } catch ( MalformedURLException e ) {
            throw new MojoExecutionException( "Error while trying to figure out package name from inside AndroidManifest.xml file " + androidManifestFile, e );
        }
        final DocumentContainer documentContainer = new DocumentContainer( xmlURL );
        final Object packageName = JXPathContext.newContext( documentContainer ).getValue( "manifest/@package", String.class );
        return (String) packageName;
    }

    /**
     * Attempts to find the instrumentation test runner from inside the AndroidManifest.xml file.
     * 
     * @param androidManifestFile
     *            the AndroidManifest.xml file to inspect.
     * @return the instrumentation test runner declared in AndroidManifest.xml, or {@code null} if it is not declared.
     * @throws MojoExecutionException
     */
    protected String extractInstrumentationRunnerFromAndroidManifest( File androidManifestFile ) throws MojoExecutionException {
        final URL xmlURL;
        try {
            xmlURL = androidManifestFile.toURI().toURL();
        } catch ( MalformedURLException e ) {
            throw new MojoExecutionException( "Error while trying to figure out instrumentation runner from inside AndroidManifest.xml file "
                    + androidManifestFile, e );
        }
        final DocumentContainer documentContainer = new DocumentContainer( xmlURL );
        final Object instrumentationRunner;
        try {
            instrumentationRunner = JXPathContext.newContext( documentContainer ).getValue( "manifest//instrumentation/@android:name", String.class );
        } catch ( JXPathNotFoundException e ) {
            return null;
        }
        return (String) instrumentationRunner;
    }

    /**
     * TODO .. not used. Delete?
     * 
     * @param baseDirectory
     * @param includes
     * @return
     * @throws MojoExecutionException
     */
    protected int deleteFilesFromDirectory( File baseDirectory, String... includes ) throws MojoExecutionException {
        final String[] files = findFilesInDirectory( baseDirectory, includes );
        if ( files == null ) {
            return 0;
        }

        for ( String file : files ) {
            final boolean successfullyDeleted = new File( baseDirectory, file ).delete();
            if ( !successfullyDeleted ) {
                throw new MojoExecutionException( "Failed to delete \"" + file + "\"" );
            }
        }
        return files.length;
    }

    /**
     * Finds files.
     * 
     * @param baseDirectory
     *            Directory to find files in.
     * @param includes
     *            Ant-style include statements, for example <code>"** /*.aidl"</code> (but without the space in the
     *            middle)
     * @return <code>String[]</code> of the files' paths and names, relative to <code>baseDirectory</code>. Empty
     *         <code>String[]</code> if <code>baseDirectory</code> does not exist.
     */
    protected String[] findFilesInDirectory( File baseDirectory, String... includes ) {
        if ( baseDirectory.exists() ) {
            DirectoryScanner directoryScanner = new DirectoryScanner();
            directoryScanner.setBasedir( baseDirectory );

            directoryScanner.setIncludes( includes );
            directoryScanner.addDefaultExcludes();

            directoryScanner.scan();
            String[] files = directoryScanner.getIncludedFiles();
            return files;
        } else {
            return new String[ 0 ];
        }

    }

    /**
     * <p>
     * Returns the Android SDK to use.
     * </p>
     * <p/>
     * <p>
     * Current implementation looks for System property <code>android.sdk.path</code>, then
     * <code>&lt;sdk&gt;&lt;path&gt;</code> configuration in pom, then environment variable <code>ANDROID_HOME</code>.
     * <p/>
     * <p>
     * This is where we collect all logic for how to lookup where it is, and which one to choose. The lookup is based on
     * available parameters. This method should be the only one you should need to look at to understand how the Android
     * SDK is chosen, and from where on disk.
     * </p>
     * 
     * @return the Android SDK to use.
     * @throws org.apache.maven.plugin.MojoExecutionException
     *             if no Android SDK path configuration is available at all.
     */
    protected AndroidSdk getAndroidSdk() throws MojoExecutionException {
        File chosenSdkPath;
        String chosenSdkPlatform;

        if ( sdk != null ) {
            // An <sdk> tag exists in the pom.

            if ( sdk.getPath() != null ) {
                // An <sdk><path> tag is set in the pom.

                chosenSdkPath = sdk.getPath();
            } else {
                // There is no <sdk><path> tag in the pom.

                if ( sdkPath != null ) {
                    // -Dandroid.sdk.path is set on command line, or via <properties><android.sdk.path>...
                    chosenSdkPath = sdkPath;
                } else {
                    // No -Dandroid.sdk.path is set on command line, or via <properties><android.sdk.path>...
                    chosenSdkPath = new File( getAndroidHomeOrThrow() );
                }
            }

            // Use <sdk><platform> from pom if it's there, otherwise try -Dandroid.sdk.platform from command line or
            // <properties><sdk.platform>...
            if ( !isBlank( sdk.getPlatform() ) ) {
                chosenSdkPlatform = sdk.getPlatform();
            } else {
                chosenSdkPlatform = sdkPlatform;
            }
        } else {
            // There is no <sdk> tag in the pom.

            if ( sdkPath != null ) {
                // -Dandroid.sdk.path is set on command line, or via <properties><android.sdk.path>...
                chosenSdkPath = sdkPath;
            } else {
                // No -Dandroid.sdk.path is set on command line, or via <properties><android.sdk.path>...
                chosenSdkPath = new File( getAndroidHomeOrThrow() );
            }

            // Use any -Dandroid.sdk.platform from command line or <properties><sdk.platform>...
            chosenSdkPlatform = sdkPlatform;
        }

        return new AndroidSdk( chosenSdkPath, chosenSdkPlatform );
    }

    /**
     * 
     * @return
     * @throws MojoExecutionException
     */
    private String getAndroidHomeOrThrow() throws MojoExecutionException {
        final String androidHome = System.getenv( ENV_ANDROID_HOME );
        if ( isBlank( androidHome ) ) {
            throw new MojoExecutionException( "No Android SDK path could be found. You may configure it in the "
                    + "plugin configuration section in the pom file using <sdk><path>...</path></sdk> or "
                    + "<properties><android.sdk.path>...</android.sdk.path></properties> or on command-line "
                    + "using -Dandroid.sdk.path=... or by setting environment variable " + ENV_ANDROID_HOME );
        }
        return androidHome;
    }

    /**
     * 
     * @param apkLibraryArtifact
     * @return
     */
    protected String getLibraryUnpackDirectory( Artifact apkLibraryArtifact ) {
        return AbstractAndroidMojo.getLibraryUnpackDirectory( unpackedApkLibsDirectory, apkLibraryArtifact );
    }

    /**
     * 
     * @param unpackedApkLibsDirectory
     * @param apkLibraryArtifact
     * @return
     */
    public static String getLibraryUnpackDirectory( File unpackedApkLibsDirectory, Artifact apkLibraryArtifact ) {
        return unpackedApkLibsDirectory.getAbsolutePath() + "/" + apkLibraryArtifact.getId().replace( ":", "_" );
    }

    /**
     * <p>
     * Returns the Android NDK to use.
     * </p>
     * <p/>
     * <p>
     * Current implementation looks for <code>&lt;ndk&gt;&lt;path&gt;</code> configuration in pom, then System property
     * <code>android.ndk.path</code>, then environment variable <code>ANDROID_NDK_HOME</code>.
     * <p/>
     * <p>
     * This is where we collect all logic for how to lookup where it is, and which one to choose. The lookup is based on
     * available parameters. This method should be the only one you should need to look at to understand how the Android
     * NDK is chosen, and from where on disk.
     * </p>
     * 
     * @return the Android NDK to use.
     * @throws org.apache.maven.plugin.MojoExecutionException
     *             if no Android NDK path configuration is available at all.
     */
    protected AndroidNdk getAndroidNdk() throws MojoExecutionException {
        File chosenNdkPath = null;
        // There is no <ndk> tag in the pom.
        if ( ndkPath != null ) {
            // -Dandroid.ndk.path is set on command line, or via <properties><ndk.path>...
            chosenNdkPath = ndkPath;
        } else if ( ndk != null && ndk.getPath() != null ) {
            chosenNdkPath = ndk.getPath();
        } else {
            // No -Dandroid.ndk.path is set on command line, or via <properties><ndk.path>...
            chosenNdkPath = new File( getAndroidNdkHomeOrThrow() );
        }
        return new AndroidNdk( chosenNdkPath );
    }

    /**
     * 
     * @return
     * @throws MojoExecutionException
     */
    private String getAndroidNdkHomeOrThrow() throws MojoExecutionException {
        final String androidHome = System.getenv( ENV_ANDROID_NDK_HOME );
        if ( isBlank( androidHome ) ) {
            throw new MojoExecutionException( "No Android NDK path could be found. You may configure it in the pom "
                    + "using <ndk><path>...</path></ndk> or <properties><ndk.path>...</ndk.path></properties> or on "
                    + "command-line using -Dandroid.ndk.path=... or by setting environment variable " + ENV_ANDROID_NDK_HOME );
        }
        return androidHome;
    }

    /**
     * Get the resource directories if defined or the resource directory
     * 
     * @return
     */
    public File[] getResourceOverlayDirectories() {
        File[] overlayDirectories;

        if ( resourceOverlayDirectories == null || resourceOverlayDirectories.length == 0 ) {
            overlayDirectories = new File[] { resourceOverlayDirectory };
        } else {
            overlayDirectories = resourceOverlayDirectories;
        }

        return overlayDirectories;
    }

    private abstract class DoThread extends Thread {
        private MojoFailureException failure;
        private MojoExecutionException execution;

        @Override
        public final void run() {
            try {
                runDo();
            } catch ( MojoFailureException e ) {
                failure = e;
            } catch ( MojoExecutionException e ) {
                execution = e;
            }
        }

        protected abstract void runDo() throws MojoFailureException, MojoExecutionException;
    }
}<|MERGE_RESOLUTION|>--- conflicted
+++ resolved
@@ -16,20 +16,15 @@
  */
 package com.jayway.maven.plugins.android;
 
-import static com.jayway.maven.plugins.android.common.AndroidExtension.APK;
-import static org.apache.commons.lang.StringUtils.isBlank;
-
-import java.io.File;
-import java.net.MalformedURLException;
-import java.net.URL;
-import java.util.ArrayList;
-import java.util.Arrays;
-import java.util.LinkedHashSet;
-import java.util.List;
-import java.util.Scanner;
-import java.util.Set;
-import java.util.concurrent.atomic.AtomicBoolean;
-
+import com.android.ddmlib.AndroidDebugBridge;
+import com.android.ddmlib.IDevice;
+import com.android.ddmlib.InstallException;
+import com.jayway.maven.plugins.android.common.AetherHelper;
+import com.jayway.maven.plugins.android.common.AndroidExtension;
+import com.jayway.maven.plugins.android.common.DeviceHelper;
+import com.jayway.maven.plugins.android.config.ConfigPojo;
+import com.jayway.maven.plugins.android.configuration.Ndk;
+import com.jayway.maven.plugins.android.configuration.Sdk;
 import org.apache.commons.jxpath.JXPathContext;
 import org.apache.commons.jxpath.JXPathNotFoundException;
 import org.apache.commons.jxpath.xml.DocumentContainer;
@@ -46,27 +41,33 @@
 import org.sonatype.aether.RepositorySystemSession;
 import org.sonatype.aether.repository.RemoteRepository;
 
-import com.android.ddmlib.AndroidDebugBridge;
-import com.android.ddmlib.IDevice;
-import com.android.ddmlib.InstallException;
-import com.jayway.maven.plugins.android.common.AetherHelper;
-import com.jayway.maven.plugins.android.common.AndroidExtension;
-import com.jayway.maven.plugins.android.common.DeviceHelper;
-import com.jayway.maven.plugins.android.config.ConfigPojo;
-import com.jayway.maven.plugins.android.configuration.Ndk;
-import com.jayway.maven.plugins.android.configuration.Sdk;
+import java.io.File;
+import java.net.MalformedURLException;
+import java.net.URL;
+import java.util.ArrayList;
+import java.util.Arrays;
+import java.util.LinkedHashSet;
+import java.util.List;
+import java.util.Scanner;
+import java.util.Set;
+import java.util.concurrent.atomic.AtomicBoolean;
+
+import static com.jayway.maven.plugins.android.common.AndroidExtension.APK;
+import static org.apache.commons.lang.StringUtils.isBlank;
 
 /**
  * Contains common fields and methods for android mojos.
- * 
+ *
  * @author hugo.josefson@jayway.com
  * @author Manfred Moser <manfred@simpligility.com>
  */
-public abstract class AbstractAndroidMojo extends AbstractMojo {
-
-    public static final List< String > SUPPORTED_PACKAGING_TYPES = new ArrayList< String >();
-
-    static {
+public abstract class AbstractAndroidMojo extends AbstractMojo
+{
+
+    public static final List<String> SUPPORTED_PACKAGING_TYPES = new ArrayList<String>();
+
+    static
+    {
         SUPPORTED_PACKAGING_TYPES.add( AndroidExtension.APK );
     }
 
@@ -79,44 +80,34 @@
      * The <code>ANDROID_NDK_HOME</code> environment variable name.
      */
     public static final String ENV_ANDROID_NDK_HOME = "ANDROID_NDK_HOME";
-
-    /**
-     * <p>
-     * The Android NDK to use.
-     * </p>
-     * <p>
-     * Looks like this:
-     * </p>
-     * 
+    
+    /**
+     * <p>The Android NDK to use.</p>
+     * <p>Looks like this:</p>
      * <pre>
      * &lt;ndk&gt;
      *     &lt;path&gt;/opt/android-ndk-r4&lt;/path&gt;
      * &lt;/ndk&gt;
      * </pre>
-     * <p>
-     * The <code>&lt;path&gt;</code> parameter is optional. The default is the setting of the ANDROID_NDK_HOME
+     * <p>The <code>&lt;path&gt;</code> parameter is optional. The default is the setting of the ANDROID_NDK_HOME
      * environment variable. The parameter can be used to override this setting with a different environment variable
-     * like this:
-     * </p>
-     * 
+     * like this:</p>
      * <pre>
      * &lt;ndk&gt;
      *     &lt;path&gt;${env.ANDROID_NDK_HOME}&lt;/path&gt;
      * &lt;/ndk&gt;
      * </pre>
-     * <p>
-     * or just with a hardcoded absolute path. The parameters can also be configured from command-line with parameter
-     * <code>-Dandroid.ndk.path</code>.
-     * </p>
-     * 
+     * <p>or just with a hardcoded absolute path. The parameters can also be configured from command-line with parameter
+     * <code>-Dandroid.ndk.path</code>.</p>
+     *
      * @parameter
      */
-    @ConfigPojo(prefix = "ndk")
+    @ConfigPojo( prefix = "ndk" )
     private Ndk ndk;
 
     /**
      * The maven project.
-     * 
+     *
      * @parameter expression="${project}"
      * @required
      * @readonly
@@ -125,16 +116,17 @@
 
     /**
      * The maven session.
-     * 
+     *
      * @parameter expression="${session}"
      * @required
      * @readonly
      */
     protected MavenSession session;
 
+
     /**
      * The java sources directory.
-     * 
+     *
      * @parameter default-value="${project.build.sourceDirectory}"
      * @readonly
      */
@@ -142,61 +134,53 @@
 
     /**
      * The android resources directory.
-     * 
+     *
      * @parameter default-value="${project.basedir}/res"
      */
     protected File resourceDirectory;
 
     /**
-     * <p>
-     * Root folder containing native libraries to include in the application package.
-     * </p>
-     * 
+     * <p>Root folder containing native libraries to include in the application package.</p>
+     *
      * @parameter expression="${android.nativeLibrariesDirectory}" default-value="${project.basedir}/libs"
      */
     protected File nativeLibrariesDirectory;
 
-    /**
-<<<<<<< HEAD
-     * The android resources overlay directory. This will be overriden by resourceOverlayDirectories if present.
-     * 
-=======
+
+    /**
      * The android resources overlay directory. This will be overridden
      * by resourceOverlayDirectories if present.
      *
->>>>>>> de2f5bd2
      * @parameter default-value="${project.basedir}/res-overlay"
      */
     protected File resourceOverlayDirectory;
 
     /**
-     * The android resources overlay directories. If this is specified, the {@link #resourceOverlayDirectory} parameter
-     * will be ignored.
-     * 
+     * The android resources overlay directories. If this is specified,
+     * the {@link #resourceOverlayDirectory} parameter will be ignored.
+     *
      * @parameter
      */
     protected File[] resourceOverlayDirectories;
 
     /**
      * The android assets directory.
-     * 
+     *
      * @parameter default-value="${project.basedir}/assets"
      */
     protected File assetsDirectory;
 
     /**
      * The <code>AndroidManifest.xml</code> file.
-     * 
+     *
      * @parameter default-value="${project.basedir}/AndroidManifest.xml"
      */
     protected File androidManifestFile;
 
     /**
-     * <p>
-     * A possibly new package name for the application. This value will be passed on to the aapt parameter
-     * --rename-manifest-package. Look to aapt for more help on this.
-     * </p>
-     * 
+     * <p>A possibly new package name for the application. This value will be passed on to the aapt
+     * parameter --rename-manifest-package. Look to aapt for more help on this. </p>
+     *
      * @parameter expression="${android.renameManifestPackage}"
      */
     protected String renameManifestPackage;
@@ -231,7 +215,7 @@
     /**
      * The combined resources directory. This will contain both the resources found in "res" as well as any resources
      * contained in a apksources dependency.
-     * 
+     *
      * @parameter expression="${project.build.directory}/generated-sources/combined-resources/res"
      * @readonly
      */
@@ -240,7 +224,7 @@
     /**
      * The combined assets directory. This will contain both the assets found in "assets" as well as any assets
      * contained in a apksources dependency.
-     * 
+     *
      * @parameter expression="${project.build.directory}/generated-sources/combined-assets/assets"
      * @readonly
      */
@@ -248,19 +232,19 @@
 
     /**
      * Extract the apklib dependencies here
-     * 
+     *
      * @parameter expression="${project.build.directory}/unpack/apklibs"
      * @readonly
      */
     protected File unpackedApkLibsDirectory;
 
     /**
-     * Specifies which the serial number of the device to connect to. Using the special values "usb" or "emulator" is
-     * also valid. "usb" will connect to all actual devices connected (via usb). "emulator" will connect to all
-     * emulators connected. Multiple devices will be iterated over in terms of goals to run. All device interaction
-     * goals support this so you can e.. deploy the apk to all attached emulators and devices. Goals supporting this are
-     * devices, deploy, undeploy, redeploy, pull, push and instrument.
-     * 
+     * Specifies which the serial number of the device to connect to. Using the special values "usb" or
+     * "emulator" is also valid. "usb" will connect to all actual devices connected (via usb). "emulator" will
+     * connect to all emulators connected. Multiple devices will be iterated over in terms of goals to run. All
+     * device interaction goals support this so you can e.. deploy the apk to all attached emulators and devices.
+     * Goals supporting this are devices, deploy, undeploy, redeploy, pull, push and instrument.
+     *
      * @parameter expression="${android.device}"
      */
     protected String device;
@@ -270,51 +254,46 @@
      * configurations for a certain type. For example, specifying <code>hdpi</code> will exclude all resource folders
      * with the <code>mdpi</code> or <code>ldpi</code> modifiers, but won't affect language or orientation modifiers.
      * For more information about this option, look in the aapt command line help.
-     * 
+     *
      * @parameter expression="${android.configurations}"
      */
     protected String configurations;
 
     /**
      * A list of extra arguments that must be passed to aapt.
-     * 
+     *
      * @parameter expression="${android.aaptExtraArgs}"
      */
     protected String[] aaptExtraArgs;
 
     /**
-<<<<<<< HEAD
-     * Automatically create a ProGuard configuration file that will guard Activity classes and the like that are defined
-     * in the AndroidManifest.xml. This files is then automatically used in the proguard phase
-     * 
-=======
      * Automatically create a ProGuard configuration file that will guard Activity classes and the like that are 
      * defined in the AndroidManifest.xml. This files is then automatically used in the proguard mojo execution, 
      * if enabled.
      *
->>>>>>> de2f5bd2
      * @parameter expression="${android.proguardFile}"
      */
     protected File proguardFile;
 
     /**
      * Decides whether the Apk should be generated or not. If set to false, dx and apkBuilder will not run. This is
-     * probably most useful for a project used to generate apk sources to be inherited into another application project.
-     * 
+     * probably most useful for a project used to generate apk sources to be inherited into another application
+     * project.
+     *
      * @parameter expression="${android.generateApk}" default-value="true"
      */
     protected boolean generateApk;
 
     /**
      * The entry point to Aether, i.e. the component doing all the work.
-     * 
+     *
      * @component
      */
     protected RepositorySystem repoSystem;
 
     /**
      * The current repository/network configuration of Maven.
-     * 
+     *
      * @parameter default-value="${repositorySystemSession}"
      * @readonly
      */
@@ -322,56 +301,36 @@
 
     /**
      * The project's remote repositories to use for the resolution of project dependencies.
-     * 
+     *
      * @parameter default-value="${project.remoteProjectRepositories}"
      * @readonly
      */
-    protected List< RemoteRepository > projectRepos;
+    protected List<RemoteRepository> projectRepos;
 
     /**
      * Generates R.java into a different package.
-     * 
+     *
      * @parameter expression="${android.customPackage}"
      */
     protected String customPackage;
 
     /**
      * Maven ProjectHelper.
-     * 
+     *
      * @component
      * @readonly
      */
     protected MavenProjectHelper projectHelper;
 
     /**
-     * <p>
-     * The Android SDK to use.
-     * </p>
-     * <p>
-     * Looks like this:
-     * </p>
-     * 
+     * <p>The Android SDK to use.</p>
+     * <p>Looks like this:</p>
      * <pre>
      * &lt;sdk&gt;
      *     &lt;path&gt;/opt/android-sdk-linux&lt;/path&gt;
      *     &lt;platform&gt;2.1&lt;/platform&gt;
      * &lt;/sdk&gt;
      * </pre>
-<<<<<<< HEAD
-     * <p>
-     * The <code>&lt;platform&gt;</code> parameter is optional, and corresponds to the <code>platforms/android-*</code>
-     * directories in the Android SDK directory. Default is the latest available version, so you only need to set it if
-     * you for example want to use platform 1.5 but also have e.g. 2.2 installed. Has no effect when used on an Android
-     * SDK 1.1. The parameter can also be coded as the API level. Therefore valid values are 1.1, 1.5, 1.6, 2.0, 2.01,
-     * 2.1, 2,2 as well as 3, 4, 5, 6, 7, 8. If a platform/api level is not installed on the machine an error message
-     * will be produced.
-     * </p>
-     * <p>
-     * The <code>&lt;path&gt;</code> parameter is optional. The default is the setting of the ANDROID_HOME environment
-     * variable. The parameter can be used to override this setting with a different environment variable like this:
-     * </p>
-     * 
-=======
      * <p>The <code>&lt;platform&gt;</code> parameter is optional, and corresponds to the
      * <code>platforms/android-*</code> directories in the Android SDK directory. Default is the latest available
      * version, so you only need to set it if you for example want to use platform 1.5 but also have e.g. 2.2 installed.
@@ -381,47 +340,32 @@
      * <p>The <code>&lt;path&gt;</code> parameter is optional. The default is the setting of the ANDROID_HOME
      * environment variable. The parameter can be used to override this setting with a different environment variable
      * like this:</p>
->>>>>>> de2f5bd2
      * <pre>
      * &lt;sdk&gt;
      *     &lt;path&gt;${env.ANDROID_SDK}&lt;/path&gt;
      * &lt;/sdk&gt;
      * </pre>
-<<<<<<< HEAD
-     * <p>
-     * or just with a hardcoded absolute path. The parameters can also be configured from command-line with parameters
-     * <code>-Dandroid.sdk.path</code> and <code>-Dandroid.sdk.platform</code>.
-     * </p>
-     * 
-=======
      * <p>or just with a hard-coded absolute path. The parameters can also be configured from command-line with
      * parameters <code>-Dandroid.sdk.path</code> and <code>-Dandroid.sdk.platform</code>.</p>
      *
->>>>>>> de2f5bd2
      * @parameter
      */
     private Sdk sdk;
 
     /**
-     * <p>
-     * Parameter designed to pick up <code>-Dandroid.sdk.path</code> in case there is no pom with an
-     * <code>&lt;sdk&gt;</code> configuration tag.
-     * </p>
-     * <p>
-     * Corresponds to {@link com.jayway.maven.plugins.android.configuration.Sdk#path}.
-     * </p>
-     * 
+     * <p>Parameter designed to pick up <code>-Dandroid.sdk.path</code> in case there is no pom with an
+     * <code>&lt;sdk&gt;</code> configuration tag.</p>
+     * <p>Corresponds to {@link com.jayway.maven.plugins.android.configuration.Sdk#path}.</p>
+     *
      * @parameter expression="${android.sdk.path}"
      * @readonly
      */
     private File sdkPath;
 
     /**
-     * <p>
-     * Parameter designed to pick up environment variable <code>ANDROID_HOME</code> in case
-     * <code>android.sdk.path</code> is not configured.
-     * </p>
-     * 
+     * <p>Parameter designed to pick up environment variable <code>ANDROID_HOME</code> in case
+     * <code>android.sdk.path</code> is not configured.</p>
+     *
      * @parameter expression="${env.ANDROID_HOME}"
      * @readonly
      */
@@ -433,88 +377,71 @@
     public static final String ENV_ANDROID_HOME = "ANDROID_HOME";
 
     /**
-     * <p>
-     * Parameter designed to pick up <code>-Dandroid.sdk.platform</code> in case there is no pom with an
-     * <code>&lt;sdk&gt;</code> configuration tag.
-     * </p>
-     * <p>
-     * Corresponds to {@link com.jayway.maven.plugins.android.configuration.Sdk#platform}.
-     * </p>
-     * 
+     * <p>Parameter designed to pick up <code>-Dandroid.sdk.platform</code> in case there is no pom with an
+     * <code>&lt;sdk&gt;</code> configuration tag.</p>
+     * <p>Corresponds to {@link com.jayway.maven.plugins.android.configuration.Sdk#platform}.</p>
+     *
      * @parameter expression="${android.sdk.platform}"
      * @readonly
      */
     private String sdkPlatform;
 
     /**
-     * <p>
-     * Whether to undeploy an apk from the device before deploying it.
+     * <p>Whether to undeploy an apk from the device before deploying it.</p>
+     * <p/>
+     * <p>Only has effect when running <code>mvn android:deploy</code> in an Android application project manually, or
+     * when running <code>mvn integration-test</code> (or <code>mvn install</code>) in a project with instrumentation
+     * tests.
      * </p>
      * <p/>
-     * <p>
-     * Only has effect when running <code>mvn android:deploy</code> in an Android application project manually, or when
-     * running <code>mvn integration-test</code> (or <code>mvn install</code>) in a project with instrumentation tests.
-     * </p>
-     * <p/>
-     * <p>
-     * It is useful to keep this set to <code>true</code> at all times, because if an apk with the same package was
+     * <p>It is useful to keep this set to <code>true</code> at all times, because if an apk with the same package was
      * previously signed with a different keystore, and deployed to the device, deployment will fail becuase your
-     * keystore is different.
-     * </p>
-     * 
-     * @parameter default-value=false expression="${android.undeployBeforeDeploy}"
+     * keystore is different.</p>
+     *
+     * @parameter default-value=false
+     * expression="${android.undeployBeforeDeploy}"
      */
     protected boolean undeployBeforeDeploy;
 
     /**
-     * <p>
-     * Whether to attach the normal .jar file to the build, so it can be depended on by for example integration-tests
-     * which may then access {@code R.java} from this project.
-     * </p>
-     * <p>
-     * Only disable it if you know you won't need it for any integration-tests. Otherwise, leave it enabled.
-     * </p>
-     * 
-     * @parameter default-value=true expression="${android.attachJar}"
+     * <p>Whether to attach the normal .jar file to the build, so it can be depended on by for example integration-tests
+     * which may then access {@code R.java} from this project.</p>
+     * <p>Only disable it if you know you won't need it for any integration-tests. Otherwise, leave it enabled.</p>
+     *
+     * @parameter default-value=true
+     * expression="${android.attachJar}"
      */
     protected boolean attachJar;
 
     /**
-     * <p>
-     * Whether to attach sources to the build, which can be depended on by other {@code apk} projects, for including
-     * them in their builds.
-     * </p>
-     * <p>
-     * Enabling this setting is only required if this project's source code and/or res(ources) will be included in other
-     * projects, using the Maven &lt;dependency&gt; tag.
-     * </p>
-     * 
-     * @parameter default-value=false expression="${android.attachSources}"
+     * <p>Whether to attach sources to the build, which can be depended on by other {@code apk} projects, for including
+     * them in their builds.</p>
+     * <p>Enabling this setting is only required if this project's source code and/or res(ources) will be included in
+     * other projects, using the Maven &lt;dependency&gt; tag.</p>
+     *
+     * @parameter default-value=false
+     * expression="${android.attachSources}"
      */
     protected boolean attachSources;
 
     /**
-     * <p>
-     * Parameter designed to pick up <code>-Dandroid.ndk.path</code> in case there is no pom with an
-     * <code>&lt;ndk&gt;</code> configuration tag.
-     * </p>
-     * <p>
-     * Corresponds to {@link com.jayway.maven.plugins.android.configuration.Ndk#path}.
-     * </p>
-     * 
+     * <p>Parameter designed to pick up <code>-Dandroid.ndk.path</code> in case there is no pom with an
+     * <code>&lt;ndk&gt;</code> configuration tag.</p>
+     * <p>Corresponds to {@link com.jayway.maven.plugins.android.configuration.Ndk#path}.</p>
+     *
      * @parameter expression="${android.ndk.path}"
      * @readonly
      */
     private File ndkPath;
 
     /**
-     * Whether to create a release build (default is false / debug build). This affect BuildConfig generation and apk
-     * generation at this stage, but should probably affect other aspects of the build.
-     * 
+     * Whether to create a release build (default is false / debug build). This affect BuildConfig generation 
+     * and apk generation at this stage, but should probably affect other aspects of the build.
      * @parameter expression="${android.release}" default-value="false"
      */
     protected boolean release;
 
+
     /**
      *
      */
@@ -527,56 +454,64 @@
     /**
      * Which dependency scopes should not be included when unpacking dependencies into the apk.
      */
-    protected static final List< String > EXCLUDED_DEPENDENCY_SCOPES = Arrays.asList( "provided", "system", "import" );
+    protected static final List<String> EXCLUDED_DEPENDENCY_SCOPES = Arrays.asList( "provided", "system", "import" );
 
     /**
      * @return a {@code Set} of dependencies which may be extracted and otherwise included in other artifacts. Never
      *         {@code null}. This excludes artifacts of the {@code EXCLUDED_DEPENDENCY_SCOPES} scopes.
      */
-    protected Set< Artifact > getRelevantCompileArtifacts() {
-        final List< Artifact > allArtifacts = project.getCompileArtifacts();
-        final Set< Artifact > results = filterOutIrrelevantArtifacts( allArtifacts );
+    protected Set<Artifact> getRelevantCompileArtifacts()
+    {
+        final List<Artifact> allArtifacts = ( List<Artifact> ) project.getCompileArtifacts();
+        final Set<Artifact> results = filterOutIrrelevantArtifacts( allArtifacts );
         return results;
     }
 
     /**
-     * @return a {@code Set} of direct project dependencies. Never {@code null}. This excludes artifacts of the
-     *         {@code EXCLUDED_DEPENDENCY_SCOPES} scopes.
-     */
-    protected Set< Artifact > getRelevantDependencyArtifacts() {
-        final Set< Artifact > allArtifacts = project.getDependencyArtifacts();
-        final Set< Artifact > results = filterOutIrrelevantArtifacts( allArtifacts );
+     * @return a {@code Set} of direct project dependencies. Never {@code null}. This excludes artifacts of the {@code
+     *         EXCLUDED_DEPENDENCY_SCOPES} scopes.
+     */
+    protected Set<Artifact> getRelevantDependencyArtifacts()
+    {
+        final Set<Artifact> allArtifacts = ( Set<Artifact> ) project.getDependencyArtifacts();
+        final Set<Artifact> results = filterOutIrrelevantArtifacts( allArtifacts );
         return results;
     }
 
     /**
-     * @return a {@code List} of all project dependencies. Never {@code null}. This excludes artifacts of the
-     *         {@code EXCLUDED_DEPENDENCY_SCOPES} scopes. And This should maintain dependency order to comply with
-     *         library project resource precedence.
-     */
-    protected Set< Artifact > getAllRelevantDependencyArtifacts() {
-        final Set< Artifact > allArtifacts = project.getArtifacts();
-        final Set< Artifact > results = filterOutIrrelevantArtifacts( allArtifacts );
+     * @return a {@code List} of all project dependencies. Never {@code null}. This excludes artifacts of the {@code
+     *         EXCLUDED_DEPENDENCY_SCOPES} scopes. And
+     *         This should maintain dependency order to comply with library project resource precedence.
+     */
+    protected Set<Artifact> getAllRelevantDependencyArtifacts()
+    {
+        final Set<Artifact> allArtifacts = ( Set<Artifact> ) project.getArtifacts();
+        final Set<Artifact> results = filterOutIrrelevantArtifacts( allArtifacts );
         return results;
     }
 
     /**
-     * 
+     *
      * @param allArtifacts
      * @return
      */
-    private Set< Artifact > filterOutIrrelevantArtifacts( Iterable< Artifact > allArtifacts ) {
-        final Set< Artifact > results = new LinkedHashSet< Artifact >();
-        for ( Artifact artifact : allArtifacts ) {
-            if ( artifact == null ) {
+    private Set<Artifact> filterOutIrrelevantArtifacts( Iterable<Artifact> allArtifacts )
+    {
+        final Set<Artifact> results = new LinkedHashSet<Artifact>();
+        for ( Artifact artifact : allArtifacts )
+        {
+            if ( artifact == null )
+            {
                 continue;
             }
 
-            if ( EXCLUDED_DEPENDENCY_SCOPES.contains( artifact.getScope() ) ) {
+            if ( EXCLUDED_DEPENDENCY_SCOPES.contains( artifact.getScope() ) )
+            {
                 continue;
             }
 
-            if ( "apk".equalsIgnoreCase( artifact.getType() ) ) {
+            if ( "apk".equalsIgnoreCase( artifact.getType() ) )
+            {
                 continue;
             }
 
@@ -587,37 +522,42 @@
 
     /**
      * Attempts to resolve an {@link Artifact} to a {@link File}.
-     * 
-     * @param artifact
-     *            to resolve
+     *
+     * @param artifact to resolve
      * @return a {@link File} to the resolved artifact, never <code>null</code>.
-     * @throws MojoExecutionException
-     *             if the artifact could not be resolved.
-     */
-    protected File resolveArtifactToFile( Artifact artifact ) throws MojoExecutionException {
+     * @throws MojoExecutionException if the artifact could not be resolved.
+     */
+    protected File resolveArtifactToFile( Artifact artifact ) throws MojoExecutionException
+    {
         Artifact resolvedArtifact = AetherHelper.resolveArtifact( artifact, repoSystem, repoSession, projectRepos );
         final File jar = resolvedArtifact.getFile();
-        if ( jar == null ) {
+        if ( jar == null )
+        {
             throw new MojoExecutionException( "Could not resolve artifact " + artifact.getId()
-                    + ". Please install it with \"mvn install:install-file ...\" or deploy it to a repository " + "with \"mvn deploy:deploy-file ...\"" );
+                    + ". Please install it with \"mvn install:install-file ...\" or deploy it to a repository "
+                    + "with \"mvn deploy:deploy-file ...\"" );
         }
         return jar;
     }
 
     /**
-     * Initialize the Android Debug Bridge and wait for it to start. Does not reinitialize it if it has already been
-     * initialized (that would through and IllegalStateException...). Synchronized sine the init call in the library is
-     * also synchronized .. just in case.
-     * 
+     * Initialize the Android Debug Bridge and wait for it to start. Does not reinitialize it if it has
+     * already been initialized (that would through and IllegalStateException...). Synchronized sine
+     * the init call in the library is also synchronized .. just in case.
+     *
      * @return
      */
-    protected AndroidDebugBridge initAndroidDebugBridge() throws MojoExecutionException {
-        synchronized ( ADB_LOCK ) {
-            if ( !adbInitialized ) {
+    protected AndroidDebugBridge initAndroidDebugBridge() throws MojoExecutionException
+    {
+        synchronized ( ADB_LOCK )
+        {
+            if ( ! adbInitialized )
+            {
                 AndroidDebugBridge.init( false );
                 adbInitialized = true;
             }
-            AndroidDebugBridge androidDebugBridge = AndroidDebugBridge.createBridge( getAndroidSdk().getAdbPath(), false );
+            AndroidDebugBridge androidDebugBridge = AndroidDebugBridge
+                    .createBridge( getAndroidSdk().getAdbPath(), false );
             waitUntilConnected( androidDebugBridge );
             return androidDebugBridge;
         }
@@ -626,19 +566,25 @@
     /**
      * Run a wait loop until adb is connected or trials run out. This method seems to work more reliably then using a
      * listener.
-     * 
+     *
      * @param adb
      */
-    private void waitUntilConnected( AndroidDebugBridge adb ) {
+    private void waitUntilConnected( AndroidDebugBridge adb )
+    {
         int trials = 10;
         final int connectionWaitTime = 50;
-        while ( trials > 0 ) {
-            try {
+        while ( trials > 0 )
+        {
+            try
+            {
                 Thread.sleep( connectionWaitTime );
-            } catch ( InterruptedException e ) {
+            }
+            catch ( InterruptedException e )
+            {
                 e.printStackTrace();
             }
-            if ( adb.isConnected() ) {
+            if ( adb.isConnected() )
+            {
                 break;
             }
             trials--;
@@ -647,22 +593,30 @@
 
     /**
      * Wait for the Android Debug Bridge to return an initial device list.
-     * 
+     *
      * @param androidDebugBridge
      * @throws MojoExecutionException
      */
-    protected void waitForInitialDeviceList( final AndroidDebugBridge androidDebugBridge ) throws MojoExecutionException {
-        if ( !androidDebugBridge.hasInitialDeviceList() ) {
+    protected void waitForInitialDeviceList( final AndroidDebugBridge androidDebugBridge ) throws MojoExecutionException
+    {
+        if ( ! androidDebugBridge.hasInitialDeviceList() )
+        {
             getLog().info( "Waiting for initial device list from the Android Debug Bridge" );
             long limitTime = System.currentTimeMillis() + ADB_TIMEOUT_MS;
-            while ( !androidDebugBridge.hasInitialDeviceList() && System.currentTimeMillis() < limitTime ) {
-                try {
+            while ( ! androidDebugBridge.hasInitialDeviceList() && ( System.currentTimeMillis() < limitTime ) )
+            {
+                try
+                {
                     Thread.sleep( 1000 );
-                } catch ( InterruptedException e ) {
-                    throw new MojoExecutionException( "Interrupted waiting for initial device list from Android Debug Bridge" );
                 }
-            }
-            if ( !androidDebugBridge.hasInitialDeviceList() ) {
+                catch ( InterruptedException e )
+                {
+                    throw new MojoExecutionException(
+                            "Interrupted waiting for initial device list from Android Debug Bridge" );
+                }
+            }
+            if ( ! androidDebugBridge.hasInitialDeviceList() )
+            {
                 getLog().error( "Did not receive initial device list from the Android Debug Bridge." );
             }
         }
@@ -670,27 +624,34 @@
 
     /**
      * Deploys an apk file to a connected emulator or usb device.
-     * 
-     * @param apkFile
-     *            the file to deploy
-     * @throws MojoExecutionException
-     *             If there is a problem deploying the apk file.
-     */
-    protected void deployApk( final File apkFile ) throws MojoExecutionException, MojoFailureException {
-        if ( undeployBeforeDeploy ) {
+     *
+     * @param apkFile the file to deploy
+     * @throws MojoExecutionException If there is a problem deploying the apk file.
+     */
+    protected void deployApk( final File apkFile ) throws MojoExecutionException, MojoFailureException
+    {
+        if ( undeployBeforeDeploy )
+        {
             undeployApk( apkFile );
         }
-        doWithDevices( new DeviceCallback() {
-            @Override
-            public void doWithDevice( final IDevice device ) throws MojoExecutionException {
-                try {
+        doWithDevices( new DeviceCallback()
+        {
+            public void doWithDevice( final IDevice device ) throws MojoExecutionException
+            {
+                try
+                {
                     String result = device.installPackage( apkFile.getAbsolutePath(), true );
                     // according to the docs for installPackage, not null response is error
-                    if ( result != null ) {
-                        throw new MojoExecutionException( "Install of " + apkFile.getAbsolutePath() + " failed - [" + result + "]" );
+                    if ( result != null )
+                    {
+                        throw new MojoExecutionException( "Install of " + apkFile.getAbsolutePath()
+                                + " failed - [" + result + "]" );
                     }
-                    getLog().info( "Successfully installed " + apkFile.getAbsolutePath() + " to " + DeviceHelper.getDescriptiveName( device ) );
-                } catch ( InstallException e ) {
+                    getLog().info( "Successfully installed " + apkFile.getAbsolutePath() + " to "
+                            + DeviceHelper.getDescriptiveName( device ) );
+                }
+                catch ( InstallException e )
+                {
                     throw new MojoExecutionException( "Install of " + apkFile.getAbsolutePath() + " failed.", e );
                 }
             }
@@ -698,19 +659,24 @@
     }
 
     /**
-     * 
+     *
      * @throws MojoExecutionException
      * @throws MojoFailureException
      */
-    protected void deployDependencies() throws MojoExecutionException, MojoFailureException {
-        Set< Artifact > directDependentArtifacts = project.getDependencyArtifacts();
-        if ( directDependentArtifacts != null ) {
-            for ( Artifact artifact : directDependentArtifacts ) {
+    protected void deployDependencies() throws MojoExecutionException, MojoFailureException
+    {
+        Set<Artifact> directDependentArtifacts = project.getDependencyArtifacts();
+        if ( directDependentArtifacts != null )
+        {
+            for ( Artifact artifact : directDependentArtifacts )
+            {
                 String type = artifact.getType();
-                if ( type.equals( APK ) ) {
+                if ( type.equals( APK ) )
+                {
                     getLog().debug( "Detected apk dependency " + artifact + ". Will resolve and deploy to device..." );
                     final File targetApkFile = resolveArtifactToFile( artifact );
-                    if ( undeployBeforeDeploy ) {
+                    if ( undeployBeforeDeploy )
+                    {
                         getLog().debug( "Attempting undeploy of " + targetApkFile + " from device..." );
                         undeployApk( targetApkFile );
                     }
@@ -722,14 +688,16 @@
     }
 
     /**
-     * 
+     *
      * @throws MojoExecutionException
      * @throws MojoFailureException
      */
-    protected void deployBuiltApk() throws MojoExecutionException, MojoFailureException {
+    protected void deployBuiltApk() throws MojoExecutionException, MojoFailureException
+    {
         // If we're not on a supported packaging with just skip (Issue 112)
         // http://code.google.com/p/maven-android-plugin/issues/detail?id=112
-        if ( !SUPPORTED_PACKAGING_TYPES.contains( project.getPackaging() ) ) {
+        if ( ! SUPPORTED_PACKAGING_TYPES.contains( project.getPackaging() ) )
+        {
             getLog().info( "Skipping deployment on " + project.getPackaging() );
             return;
         }
@@ -737,49 +705,59 @@
         deployApk( apkFile );
     }
 
+
     /**
      * Performs the callback action on the devices determined by
      * {@link #shouldDoWithThisDevice(com.android.ddmlib.IDevice)}
-     * 
-     * @param deviceCallback
-     *            the action to perform on each device
+     *
+     * @param deviceCallback the action to perform on each device
      * @throws org.apache.maven.plugin.MojoExecutionException
-     *             in case there is a problem
+     *          in case there is a problem
      * @throws org.apache.maven.plugin.MojoFailureException
-     *             in case there is a problem
-     */
-    protected void doWithDevices( final DeviceCallback deviceCallback ) throws MojoExecutionException, MojoFailureException {
+     *          in case there is a problem
+     */
+    protected void doWithDevices( final DeviceCallback deviceCallback )
+            throws MojoExecutionException, MojoFailureException
+    {
         final AndroidDebugBridge androidDebugBridge = initAndroidDebugBridge();
 
-        if ( !androidDebugBridge.isConnected() ) {
+        if ( !androidDebugBridge.isConnected() )
+        {
             throw new MojoExecutionException( "Android Debug Bridge is not connected." );
         }
 
         waitForInitialDeviceList( androidDebugBridge );
-        List< IDevice > devices = Arrays.asList( androidDebugBridge.getDevices() );
+        List<IDevice> devices = Arrays.asList( androidDebugBridge.getDevices() );
         int numberOfDevices = devices.size();
         getLog().info( "Found " + numberOfDevices + " devices connected with the Android Debug Bridge" );
-        if ( devices.size() == 0 ) {
+        if ( devices.size() == 0 )
+        {
             throw new MojoExecutionException( "No online devices attached." );
         }
 
         boolean shouldRunOnAllDevices = StringUtils.isBlank( device );
-        if ( shouldRunOnAllDevices ) {
+        if ( shouldRunOnAllDevices )
+        {
             getLog().info( "android.device parameter not set, using all attached devices" );
-        } else {
+        }
+        else
+        {
             getLog().info( "android.device parameter set to " + device );
         }
 
-        ArrayList< DoThread > doThreads = new ArrayList< DoThread >();
-        for ( final IDevice idevice : devices ) {
-            if ( shouldRunOnAllDevices ) {
+        ArrayList<DoThread> doThreads = new ArrayList<DoThread>();
+        for ( final IDevice idevice : devices )
+        {
+            if ( shouldRunOnAllDevices )
+            {
                 String deviceType = idevice.isEmulator() ? "Emulator " : "Device ";
                 getLog().info( deviceType + DeviceHelper.getDescriptiveName( idevice ) + " found." );
             }
-            if ( shouldRunOnAllDevices || shouldDoWithThisDevice( idevice ) ) {
+            if ( shouldRunOnAllDevices || shouldDoWithThisDevice( idevice ) )
+            {
                 DoThread deviceDoThread = new DoThread() {
-                    @Override
-                    public void runDo() throws MojoFailureException, MojoExecutionException {
+                    public void runDo() throws MojoFailureException, MojoExecutionException
+                    {
                         deviceCallback.doWithDevice( idevice );
                     }
                 };
@@ -791,27 +769,38 @@
         joinAllThreads( doThreads );
         throwAnyDoThreadErrors( doThreads );
 
-        if ( !shouldRunOnAllDevices && doThreads.isEmpty() ) {
+        if ( ! shouldRunOnAllDevices && doThreads.isEmpty() )
+        {
             throw new MojoExecutionException( "No device found for android.device=" + device );
         }
     }
 
-    private void joinAllThreads( ArrayList< DoThread > doThreads ) {
-        for ( Thread deviceDoThread : doThreads ) {
-            try {
+    private void joinAllThreads( ArrayList<DoThread> doThreads )
+    {
+        for ( Thread deviceDoThread : doThreads )
+        {
+            try
+            {
                 deviceDoThread.join();
-            } catch ( InterruptedException e ) {
+            }
+            catch ( InterruptedException e )
+            {
                 new MojoExecutionException( "Thread#join error for device: " + device );
             }
         }
     }
 
-    private void throwAnyDoThreadErrors( ArrayList< DoThread > doThreads ) throws MojoExecutionException, MojoFailureException {
-        for ( DoThread deviceDoThread : doThreads ) {
-            if ( deviceDoThread.failure != null ) {
+    private void throwAnyDoThreadErrors( ArrayList<DoThread> doThreads ) throws MojoExecutionException,
+            MojoFailureException
+    {
+        for ( DoThread deviceDoThread : doThreads )
+        {
+            if ( deviceDoThread.failure != null )
+            {
                 throw deviceDoThread.failure;
             }
-            if ( deviceDoThread.execution != null ) {
+            if ( deviceDoThread.execution != null )
+            {
                 throw deviceDoThread.execution;
             }
         }
@@ -819,30 +808,35 @@
 
     /**
      * Determines if this {@link IDevice}(s) should be used
-     * 
-     * @param idevice
-     *            the device to check
+     *
+     * @param idevice the device to check
      * @return if the device should be used
      * @throws org.apache.maven.plugin.MojoExecutionException
-     *             in case there is a problem
+     *          in case there is a problem
      * @throws org.apache.maven.plugin.MojoFailureException
-     *             in case there is a problem
-     */
-    private boolean shouldDoWithThisDevice( IDevice idevice ) throws MojoExecutionException, MojoFailureException {
+     *          in case there is a problem
+     */
+    private boolean shouldDoWithThisDevice( IDevice idevice ) throws MojoExecutionException, MojoFailureException
+    {
         // use specified device or all emulators or all devices
-        if ( "emulator".equals( device ) && idevice.isEmulator() ) {
+        if ( "emulator".equals( device ) && idevice.isEmulator() )
+        {
             return true;
         }
 
-        if ( "usb".equals( device ) && !idevice.isEmulator() ) {
+        if ( "usb".equals( device ) && ! idevice.isEmulator() )
+        {
             return true;
         }
 
-        if ( idevice.isEmulator() && ( device.equalsIgnoreCase( idevice.getAvdName() ) || device.equalsIgnoreCase( idevice.getSerialNumber() ) ) ) {
+        if ( idevice.isEmulator() && ( device.equalsIgnoreCase( idevice.getAvdName() ) || device
+                .equalsIgnoreCase( idevice.getSerialNumber() ) ) )
+        {
             return true;
         }
 
-        if ( !idevice.isEmulator() && device.equals( idevice.getSerialNumber() ) ) {
+        if ( ! idevice.isEmulator() && device.equals( idevice.getSerialNumber() ) )
+        {
             return true;
         }
 
@@ -852,37 +846,43 @@
     /**
      * Undeploys an apk from a connected emulator or usb device. Also deletes the application's data and cache
      * directories on the device.
-     * 
-     * @param apkFile
-     *            the file to undeploy
+     *
+     * @param apkFile the file to undeploy
      * @return <code>true</code> if successfully undeployed, <code>false</code> otherwise.
      */
-    protected boolean undeployApk( File apkFile ) throws MojoExecutionException, MojoFailureException {
+    protected boolean undeployApk( File apkFile ) throws MojoExecutionException, MojoFailureException
+    {
         final String packageName;
         packageName = extractPackageNameFromApk( apkFile );
         return undeployApk( packageName );
     }
 
     /**
-     * Undeploys an apk, specified by package name, from a connected emulator or usb device. Also deletes the
-     * application's data and cache directories on the device.
-     * 
-     * @param packageName
-     *            the package name to undeploy.
+     * Undeploys an apk, specified by package name, from a connected emulator
+     * or usb device. Also deletes the application's data and cache
+     * directories on the device.
+     *
+     * @param packageName the package name to undeploy.
      * @return <code>true</code> if successfully undeployed, <code>false</code> otherwise.
      */
-    protected boolean undeployApk( final String packageName ) throws MojoExecutionException, MojoFailureException {
+    protected boolean undeployApk( final String packageName ) throws MojoExecutionException, MojoFailureException
+    {
 
         final AtomicBoolean result = new AtomicBoolean( true ); // if no devices are present, it counts as successful
 
-        doWithDevices( new DeviceCallback() {
-            @Override
-            public void doWithDevice( final IDevice device ) throws MojoExecutionException {
-                try {
+        doWithDevices( new DeviceCallback()
+        {
+            public void doWithDevice( final IDevice device ) throws MojoExecutionException
+            {
+                try
+                {
                     device.uninstallPackage( packageName );
-                    getLog().info( "Successfully uninstalled " + packageName + " from " + DeviceHelper.getDescriptiveName( device ) );
+                    getLog().info( "Successfully uninstalled " + packageName + " from "
+                            + DeviceHelper.getDescriptiveName( device ) );
                     result.set( true );
-                } catch ( InstallException e ) {
+                }
+                catch ( InstallException e )
+                {
                     result.set( false );
                     throw new MojoExecutionException( "Uninstall of " + packageName + " failed.", e );
                 }
@@ -894,29 +894,36 @@
 
     /**
      * Extracts the package name from an apk file.
-     * 
-     * @param apkFile
-     *            apk file to extract package name from.
+     *
+     * @param apkFile apk file to extract package name from.
      * @return the package name from inside the apk file.
      */
-    protected String extractPackageNameFromApk( File apkFile ) throws MojoExecutionException {
+    protected String extractPackageNameFromApk( File apkFile ) throws MojoExecutionException
+    {
         CommandExecutor executor = CommandExecutor.Factory.createDefaultCommmandExecutor();
         executor.setLogger( this.getLog() );
-        List< String > commands = new ArrayList< String >();
+        List<String> commands = new ArrayList<String>();
         commands.add( "dump" );
         commands.add( "xmltree" );
         commands.add( apkFile.getAbsolutePath() );
         commands.add( "AndroidManifest.xml" );
         getLog().info( getAndroidSdk().getPathForTool( "aapt" ) + " " + commands.toString() );
-        try {
+        try
+        {
             executor.executeCommand( getAndroidSdk().getPathForTool( "aapt" ), commands, false );
             final String xmlTree = executor.getStandardOut();
             return extractPackageNameFromAndroidManifestXmlTree( xmlTree );
-        } catch ( ExecutionException e ) {
-            throw new MojoExecutionException( "Error while trying to figure out package name from inside apk file " + apkFile );
-        } finally {
+        }
+        catch ( ExecutionException e )
+        {
+            throw new MojoExecutionException(
+                    "Error while trying to figure out package name from inside apk file " + apkFile );
+        }
+        finally
+        {
             String errout = executor.getStandardError();
-            if ( errout != null && errout.trim().length() > 0 ) {
+            if ( ( errout != null ) && ( errout.trim().length() > 0 ) )
+            {
                 getLog().error( errout );
             }
         }
@@ -924,12 +931,12 @@
 
     /**
      * Extracts the package name from an XmlTree dump of AndroidManifest.xml by the <code>aapt</code> tool.
-     * 
-     * @param aaptDumpXmlTree
-     *            output from <code>aapt dump xmltree &lt;apkFile&gt; AndroidManifest.xml
+     *
+     * @param aaptDumpXmlTree output from <code>aapt dump xmltree &lt;apkFile&gt; AndroidManifest.xml
      * @return the package name from inside the apkFile.
      */
-    protected String extractPackageNameFromAndroidManifestXmlTree( String aaptDumpXmlTree ) {
+    protected String extractPackageNameFromAndroidManifestXmlTree( String aaptDumpXmlTree )
+    {
         final Scanner scanner = new Scanner( aaptDumpXmlTree );
         // Finds the root element named "manifest".
         scanner.findWithinHorizon( "^E: manifest", 0 );
@@ -943,66 +950,86 @@
     }
 
     /**
-     * 
+     *
      * @param androidManifestFile
      * @return
      * @throws MojoExecutionException
      */
-    protected String extractPackageNameFromAndroidManifest( File androidManifestFile ) throws MojoExecutionException {
+    protected String extractPackageNameFromAndroidManifest( File androidManifestFile ) throws MojoExecutionException
+    {
         final URL xmlURL;
-        try {
+        try
+        {
             xmlURL = androidManifestFile.toURI().toURL();
-        } catch ( MalformedURLException e ) {
-            throw new MojoExecutionException( "Error while trying to figure out package name from inside AndroidManifest.xml file " + androidManifestFile, e );
+        }
+        catch ( MalformedURLException e )
+        {
+            throw new MojoExecutionException(
+                    "Error while trying to figure out package name from inside AndroidManifest.xml file "
+                            + androidManifestFile, e );
         }
         final DocumentContainer documentContainer = new DocumentContainer( xmlURL );
-        final Object packageName = JXPathContext.newContext( documentContainer ).getValue( "manifest/@package", String.class );
-        return (String) packageName;
+        final Object packageName = JXPathContext.newContext( documentContainer )
+                .getValue( "manifest/@package", String.class );
+        return ( String ) packageName;
     }
 
     /**
      * Attempts to find the instrumentation test runner from inside the AndroidManifest.xml file.
-     * 
-     * @param androidManifestFile
-     *            the AndroidManifest.xml file to inspect.
+     *
+     * @param androidManifestFile the AndroidManifest.xml file to inspect.
      * @return the instrumentation test runner declared in AndroidManifest.xml, or {@code null} if it is not declared.
      * @throws MojoExecutionException
      */
-    protected String extractInstrumentationRunnerFromAndroidManifest( File androidManifestFile ) throws MojoExecutionException {
+    protected String extractInstrumentationRunnerFromAndroidManifest( File androidManifestFile )
+            throws MojoExecutionException
+    {
         final URL xmlURL;
-        try {
+        try
+        {
             xmlURL = androidManifestFile.toURI().toURL();
-        } catch ( MalformedURLException e ) {
-            throw new MojoExecutionException( "Error while trying to figure out instrumentation runner from inside AndroidManifest.xml file "
-                    + androidManifestFile, e );
+        }
+        catch ( MalformedURLException e )
+        {
+            throw new MojoExecutionException(
+                    "Error while trying to figure out instrumentation runner from inside AndroidManifest.xml file "
+                            + androidManifestFile, e );
         }
         final DocumentContainer documentContainer = new DocumentContainer( xmlURL );
         final Object instrumentationRunner;
-        try {
-            instrumentationRunner = JXPathContext.newContext( documentContainer ).getValue( "manifest//instrumentation/@android:name", String.class );
-        } catch ( JXPathNotFoundException e ) {
+        try
+        {
+            instrumentationRunner = JXPathContext.newContext( documentContainer )
+                    .getValue( "manifest//instrumentation/@android:name", String.class );
+        }
+        catch ( JXPathNotFoundException e )
+        {
             return null;
         }
-        return (String) instrumentationRunner;
+        return ( String ) instrumentationRunner;
     }
 
     /**
      * TODO .. not used. Delete?
-     * 
+     *
      * @param baseDirectory
      * @param includes
      * @return
      * @throws MojoExecutionException
      */
-    protected int deleteFilesFromDirectory( File baseDirectory, String... includes ) throws MojoExecutionException {
+    protected int deleteFilesFromDirectory( File baseDirectory, String... includes ) throws MojoExecutionException
+    {
         final String[] files = findFilesInDirectory( baseDirectory, includes );
-        if ( files == null ) {
+        if ( files == null )
+        {
             return 0;
         }
 
-        for ( String file : files ) {
+        for ( String file : files )
+        {
             final boolean successfullyDeleted = new File( baseDirectory, file ).delete();
-            if ( !successfullyDeleted ) {
+            if ( ! successfullyDeleted )
+            {
                 throw new MojoExecutionException( "Failed to delete \"" + file + "\"" );
             }
         }
@@ -1011,17 +1038,17 @@
 
     /**
      * Finds files.
-     * 
-     * @param baseDirectory
-     *            Directory to find files in.
-     * @param includes
-     *            Ant-style include statements, for example <code>"** /*.aidl"</code> (but without the space in the
-     *            middle)
+     *
+     * @param baseDirectory Directory to find files in.
+     * @param includes      Ant-style include statements, for example <code>"** /*.aidl"</code> (but without the space
+     *                      in the middle)
      * @return <code>String[]</code> of the files' paths and names, relative to <code>baseDirectory</code>. Empty
      *         <code>String[]</code> if <code>baseDirectory</code> does not exist.
      */
-    protected String[] findFilesInDirectory( File baseDirectory, String... includes ) {
-        if ( baseDirectory.exists() ) {
+    protected String[] findFilesInDirectory( File baseDirectory, String... includes )
+    {
+        if ( baseDirectory.exists() )
+        {
             DirectoryScanner directoryScanner = new DirectoryScanner();
             directoryScanner.setBasedir( baseDirectory );
 
@@ -1031,49 +1058,55 @@
             directoryScanner.scan();
             String[] files = directoryScanner.getIncludedFiles();
             return files;
-        } else {
+        }
+        else
+        {
             return new String[ 0 ];
         }
 
     }
 
-    /**
-     * <p>
-     * Returns the Android SDK to use.
-     * </p>
+
+    /**
+     * <p>Returns the Android SDK to use.</p>
      * <p/>
-     * <p>
-     * Current implementation looks for System property <code>android.sdk.path</code>, then
+     * <p>Current implementation looks for System property <code>android.sdk.path</code>, then
      * <code>&lt;sdk&gt;&lt;path&gt;</code> configuration in pom, then environment variable <code>ANDROID_HOME</code>.
      * <p/>
-     * <p>
-     * This is where we collect all logic for how to lookup where it is, and which one to choose. The lookup is based on
-     * available parameters. This method should be the only one you should need to look at to understand how the Android
-     * SDK is chosen, and from where on disk.
-     * </p>
-     * 
+     * <p>This is where we collect all logic for how to lookup where it is, and which one to choose. The lookup is
+     * based on available parameters. This method should be the only one you should need to look at to understand how
+     * the Android SDK is chosen, and from where on disk.</p>
+     *
      * @return the Android SDK to use.
      * @throws org.apache.maven.plugin.MojoExecutionException
-     *             if no Android SDK path configuration is available at all.
-     */
-    protected AndroidSdk getAndroidSdk() throws MojoExecutionException {
+     *          if no Android SDK path configuration is available at all.
+     */
+    protected AndroidSdk getAndroidSdk() throws MojoExecutionException
+    {
         File chosenSdkPath;
         String chosenSdkPlatform;
 
-        if ( sdk != null ) {
+        if ( sdk != null )
+        {
             // An <sdk> tag exists in the pom.
 
-            if ( sdk.getPath() != null ) {
+            if ( sdk.getPath() != null )
+            {
                 // An <sdk><path> tag is set in the pom.
 
                 chosenSdkPath = sdk.getPath();
-            } else {
+            }
+            else
+            {
                 // There is no <sdk><path> tag in the pom.
 
-                if ( sdkPath != null ) {
+                if ( sdkPath != null )
+                {
                     // -Dandroid.sdk.path is set on command line, or via <properties><android.sdk.path>...
                     chosenSdkPath = sdkPath;
-                } else {
+                }
+                else
+                {
                     // No -Dandroid.sdk.path is set on command line, or via <properties><android.sdk.path>...
                     chosenSdkPath = new File( getAndroidHomeOrThrow() );
                 }
@@ -1081,18 +1114,26 @@
 
             // Use <sdk><platform> from pom if it's there, otherwise try -Dandroid.sdk.platform from command line or
             // <properties><sdk.platform>...
-            if ( !isBlank( sdk.getPlatform() ) ) {
+            if ( ! isBlank( sdk.getPlatform() ) )
+            {
                 chosenSdkPlatform = sdk.getPlatform();
-            } else {
+            }
+            else
+            {
                 chosenSdkPlatform = sdkPlatform;
             }
-        } else {
+        }
+        else
+        {
             // There is no <sdk> tag in the pom.
 
-            if ( sdkPath != null ) {
+            if ( sdkPath != null )
+            {
                 // -Dandroid.sdk.path is set on command line, or via <properties><android.sdk.path>...
                 chosenSdkPath = sdkPath;
-            } else {
+            }
+            else
+            {
                 // No -Dandroid.sdk.path is set on command line, or via <properties><android.sdk.path>...
                 chosenSdkPath = new File( getAndroidHomeOrThrow() );
             }
@@ -1105,13 +1146,15 @@
     }
 
     /**
-     * 
+     *
      * @return
      * @throws MojoExecutionException
      */
-    private String getAndroidHomeOrThrow() throws MojoExecutionException {
+    private String getAndroidHomeOrThrow() throws MojoExecutionException
+    {
         final String androidHome = System.getenv( ENV_ANDROID_HOME );
-        if ( isBlank( androidHome ) ) {
+        if ( isBlank( androidHome ) )
+        {
             throw new MojoExecutionException( "No Android SDK path could be found. You may configure it in the "
                     + "plugin configuration section in the pom file using <sdk><path>...</path></sdk> or "
                     + "<properties><android.sdk.path>...</android.sdk.path></properties> or on command-line "
@@ -1121,101 +1164,117 @@
     }
 
     /**
-     * 
+     *
      * @param apkLibraryArtifact
      * @return
      */
-    protected String getLibraryUnpackDirectory( Artifact apkLibraryArtifact ) {
+    protected String getLibraryUnpackDirectory( Artifact apkLibraryArtifact )
+    {
         return AbstractAndroidMojo.getLibraryUnpackDirectory( unpackedApkLibsDirectory, apkLibraryArtifact );
     }
 
     /**
-     * 
+     *
      * @param unpackedApkLibsDirectory
      * @param apkLibraryArtifact
      * @return
      */
-    public static String getLibraryUnpackDirectory( File unpackedApkLibsDirectory, Artifact apkLibraryArtifact ) {
+    public static String getLibraryUnpackDirectory( File unpackedApkLibsDirectory, Artifact apkLibraryArtifact )
+    {
         return unpackedApkLibsDirectory.getAbsolutePath() + "/" + apkLibraryArtifact.getId().replace( ":", "_" );
     }
 
     /**
-     * <p>
-     * Returns the Android NDK to use.
-     * </p>
+     * <p>Returns the Android NDK to use.</p>
      * <p/>
-     * <p>
-     * Current implementation looks for <code>&lt;ndk&gt;&lt;path&gt;</code> configuration in pom, then System property
-     * <code>android.ndk.path</code>, then environment variable <code>ANDROID_NDK_HOME</code>.
+     * <p>Current implementation looks for <code>&lt;ndk&gt;&lt;path&gt;</code> configuration in pom, then System
+     * property <code>android.ndk.path</code>, then environment variable <code>ANDROID_NDK_HOME</code>.
      * <p/>
-     * <p>
-     * This is where we collect all logic for how to lookup where it is, and which one to choose. The lookup is based on
-     * available parameters. This method should be the only one you should need to look at to understand how the Android
-     * NDK is chosen, and from where on disk.
-     * </p>
-     * 
+     * <p>This is where we collect all logic for how to lookup where it is, and which one to choose. The lookup is
+     * based on available parameters. This method should be the only one you should need to look at to understand how
+     * the Android NDK is chosen, and from where on disk.</p>
+     *
      * @return the Android NDK to use.
      * @throws org.apache.maven.plugin.MojoExecutionException
-     *             if no Android NDK path configuration is available at all.
-     */
-    protected AndroidNdk getAndroidNdk() throws MojoExecutionException {
+     *          if no Android NDK path configuration is available at all.
+     */
+    protected AndroidNdk getAndroidNdk() throws MojoExecutionException
+    {
         File chosenNdkPath = null;
         // There is no <ndk> tag in the pom.
-        if ( ndkPath != null ) {
+        if ( ndkPath != null )
+        {
             // -Dandroid.ndk.path is set on command line, or via <properties><ndk.path>...
             chosenNdkPath = ndkPath;
-        } else if ( ndk != null && ndk.getPath() != null ) {
+        }
+        else if ( ndk != null && ndk.getPath() != null )
+        {
             chosenNdkPath = ndk.getPath();
-        } else {
+        }
+        else
+        {
             // No -Dandroid.ndk.path is set on command line, or via <properties><ndk.path>...
             chosenNdkPath = new File( getAndroidNdkHomeOrThrow() );
         }
         return new AndroidNdk( chosenNdkPath );
     }
 
-    /**
-     * 
+
+    /**
+     *
      * @return
      * @throws MojoExecutionException
      */
-    private String getAndroidNdkHomeOrThrow() throws MojoExecutionException {
+    private String getAndroidNdkHomeOrThrow() throws MojoExecutionException
+    {
         final String androidHome = System.getenv( ENV_ANDROID_NDK_HOME );
-        if ( isBlank( androidHome ) ) {
+        if ( isBlank( androidHome ) )
+        {
             throw new MojoExecutionException( "No Android NDK path could be found. You may configure it in the pom "
                     + "using <ndk><path>...</path></ndk> or <properties><ndk.path>...</ndk.path></properties> or on "
-                    + "command-line using -Dandroid.ndk.path=... or by setting environment variable " + ENV_ANDROID_NDK_HOME );
+                    + "command-line using -Dandroid.ndk.path=... or by setting environment variable "
+                    + ENV_ANDROID_NDK_HOME );
         }
         return androidHome;
     }
 
     /**
      * Get the resource directories if defined or the resource directory
-     * 
      * @return
      */
-    public File[] getResourceOverlayDirectories() {
+    public File[] getResourceOverlayDirectories()
+    {
         File[] overlayDirectories;
 
-        if ( resourceOverlayDirectories == null || resourceOverlayDirectories.length == 0 ) {
-            overlayDirectories = new File[] { resourceOverlayDirectory };
-        } else {
+        if ( resourceOverlayDirectories == null || resourceOverlayDirectories.length == 0 )
+        {
+            overlayDirectories = new File[]{ resourceOverlayDirectory };
+        }
+        else
+        {
             overlayDirectories = resourceOverlayDirectories;
         }
 
         return overlayDirectories;
     }
 
-    private abstract class DoThread extends Thread {
+    private abstract class DoThread extends Thread
+    {
         private MojoFailureException failure;
         private MojoExecutionException execution;
 
-        @Override
-        public final void run() {
-            try {
+        public final void run()
+        {
+            try
+            {
                 runDo();
-            } catch ( MojoFailureException e ) {
+            }
+            catch ( MojoFailureException e )
+            {
                 failure = e;
-            } catch ( MojoExecutionException e ) {
+            }
+            catch ( MojoExecutionException e )
+            {
                 execution = e;
             }
         }
