/*
 * Copyright (C) 2009-2011 Jayway AB
 * Copyright (C) 2007-2008 JVending Masa
 *
 * Licensed under the Apache License, Version 2.0 (the "License");
 * you may not use this file except in compliance with the License.
 * You may obtain a copy of the License at
 *
 *      http://www.apache.org/licenses/LICENSE-2.0
 *
 * Unless required by applicable law or agreed to in writing, software
 * distributed under the License is distributed on an "AS IS" BASIS,
 * WITHOUT WARRANTIES OR CONDITIONS OF ANY KIND, either express or implied.
 * See the License for the specific language governing permissions and
 * limitations under the License.
 */
package com.jayway.maven.plugins.android;

import com.android.ddmlib.AndroidDebugBridge;
import com.android.ddmlib.IDevice;
import com.android.ddmlib.InstallException;
import com.jayway.maven.plugins.android.common.AetherHelper;
import com.jayway.maven.plugins.android.common.AndroidExtension;
import com.jayway.maven.plugins.android.common.DependencyResolver;
import com.jayway.maven.plugins.android.common.DeviceHelper;
import com.jayway.maven.plugins.android.config.ConfigPojo;
import com.jayway.maven.plugins.android.configuration.Ndk;
import com.jayway.maven.plugins.android.configuration.Sdk;
import org.apache.commons.io.FileUtils;
import org.apache.commons.io.filefilter.TrueFileFilter;
import org.apache.commons.jxpath.JXPathContext;
import org.apache.commons.jxpath.JXPathNotFoundException;
import org.apache.commons.jxpath.xml.DocumentContainer;
import org.apache.commons.lang.StringUtils;
import org.apache.maven.artifact.Artifact;
import org.apache.maven.artifact.handler.ArtifactHandler;
import org.apache.maven.execution.MavenSession;
import org.apache.maven.plugin.AbstractMojo;
import org.apache.maven.plugin.MojoExecution;
import org.apache.maven.plugin.MojoExecutionException;
import org.apache.maven.plugin.MojoFailureException;
import org.apache.maven.project.MavenProject;
import org.apache.maven.project.MavenProjectHelper;
import org.codehaus.plexus.util.DirectoryScanner;
import org.eclipse.aether.RepositorySystem;
import org.eclipse.aether.RepositorySystemSession;
import org.eclipse.aether.repository.RemoteRepository;

import java.io.File;
import java.io.FileFilter;
import java.io.IOException;
import java.net.MalformedURLException;
import java.net.URL;
import java.util.ArrayList;
import java.util.Arrays;
import java.util.LinkedHashSet;
import java.util.List;
import java.util.Scanner;
import java.util.Set;
import java.util.HashSet;
import java.util.concurrent.atomic.AtomicBoolean;

import static com.jayway.maven.plugins.android.common.AndroidExtension.APK;
import static org.apache.commons.lang.StringUtils.isBlank;

/**
 * Contains common fields and methods for android mojos.
 *
 * @author hugo.josefson@jayway.com
 * @author Manfred Moser <manfred@simpligility.com>
 */
public abstract class AbstractAndroidMojo extends AbstractMojo
{

    public static final List<String> SUPPORTED_PACKAGING_TYPES = new ArrayList<String>();

    static
    {
        SUPPORTED_PACKAGING_TYPES.add( AndroidExtension.APK );
    }

    /**
     * Android Debug Bridge initialization timeout in milliseconds.
     */
    private static final long ADB_TIMEOUT_MS = 60L * 1000;

    /**
     * The <code>ANDROID_NDK_HOME</code> environment variable name.
     */
    public static final String ENV_ANDROID_NDK_HOME = "ANDROID_NDK_HOME";

    /**
     * <p>The Android NDK to use.</p>
     * <p>Looks like this:</p>
     * <pre>
     * &lt;ndk&gt;
     *     &lt;path&gt;/opt/android-ndk-r4&lt;/path&gt;
     * &lt;/ndk&gt;
     * </pre>
     * <p>The <code>&lt;path&gt;</code> parameter is optional. The default is the setting of the ANDROID_NDK_HOME
     * environment variable. The parameter can be used to override this setting with a different environment variable
     * like this:</p>
     * <pre>
     * &lt;ndk&gt;
     *     &lt;path&gt;${env.ANDROID_NDK_HOME}&lt;/path&gt;
     * &lt;/ndk&gt;
     * </pre>
     * <p>or just with a hardcoded absolute path. The parameters can also be configured from command-line with parameter
     * <code>-Dandroid.ndk.path</code>.</p>
     *
     * @parameter
     */
    @ConfigPojo( prefix = "ndk" )
    private Ndk ndk;

    /**
     * The maven project.
     *
     * @parameter expression="${project}"
     * @required
     * @readonly
     */
    protected MavenProject project;

    /**
     * The maven session.
     *
     * @parameter expression="${session}"
     * @required
     * @readonly
     */
    protected MavenSession session;

    /**
     * @parameter expression="${mojoExecution}"
     * @readonly
     * @required
     *
     */
    protected MojoExecution execution;

    /**
     * The java sources directory.
     *
     * @parameter default-value="${project.build.sourceDirectory}"
     * @readonly
     */
    protected File sourceDirectory;

    /**
     * The java target directory.
     *
     * @parameter default-value="${project.build.directory}"
     * @readonly
     */
    protected File targetDirectory;

    /**
     * The android resources directory.
     *
     * @parameter default-value="${project.basedir}/res"
     */
    protected File resourceDirectory;

    /**
     * <p>Root folder containing native libraries to include in the application package.</p>
     *
     * @parameter expression="${android.nativeLibrariesDirectory}" default-value="${project.basedir}/libs"
     */
    protected File nativeLibrariesDirectory;


    /**
     * The android resources overlay directory. This will be overridden
     * by resourceOverlayDirectories if present.
     *
     * @parameter default-value="${project.basedir}/res-overlay"
     */
    protected File resourceOverlayDirectory;

    /**
     * The android resources overlay directories. If this is specified,
     * the {@link #resourceOverlayDirectory} parameter will be ignored.
     *
     * @parameter
     */
    protected File[] resourceOverlayDirectories;

    /**
     * The android assets directory.
     *
     * @parameter default-value="${project.basedir}/assets"
     */
    protected File assetsDirectory;

    /**
     * The <code>AndroidManifest.xml</code> file.
     *
     * @parameter expression="${android.manifestFile}" default-value="${project.basedir}/AndroidManifest.xml"
     */
    protected File androidManifestFile;

    /**
     * <p>A possibly new package name for the application. This value will be passed on to the aapt
     * parameter --rename-manifest-package. Look to aapt for more help on this. </p>
     *
     * @parameter expression="${android.renameManifestPackage}"
     */
    protected String renameManifestPackage;

    /**
     * @parameter expression="${project.build.directory}/generated-sources/extracted-dependencies"
     * @readonly
     */
    protected File extractedDependenciesDirectory;

    /**
     * @parameter expression="${project.build.directory}/generated-sources/extracted-dependencies/src/main/java"
     * @readonly
     */
    protected File extractedDependenciesJavaSources;
    /**
     * @parameter expression="${project.build.directory}/generated-sources/extracted-dependencies/src/main/resources"
     * @readonly
     */
    protected File extractedDependenciesJavaResources;

    /**
     * The combined assets directory. This will contain both the assets found in "assets" as well as any assets
     * contained in a apksources, apklib or aar dependencies.
     *
     * @parameter expression="${project.build.directory}/generated-sources/combined-assets/assets"
     * @readonly
     */
    protected File combinedAssets;

    /**
     * Extract the library (aar and apklib) dependencies here.
     *
     * @parameter expression="${project.build.directory}/unpacked-libs"
     * @readonly
     */
    protected File unpackedApkLibsDirectory;

    /**
     * Specifies which the serial number of the device to connect to. Using the special values "usb" or
     * "emulator" is also valid. "usb" will connect to all actual devices connected (via usb). "emulator" will
     * connect to all emulators connected. Multiple devices will be iterated over in terms of goals to run. All
     * device interaction goals support this so you can e.. deploy the apk to all attached emulators and devices.
     * Goals supporting this are devices, deploy, undeploy, redeploy, pull, push and instrument.
     *
     * @parameter expression="${android.device}"
     */
    protected String device;

    /**
     * Specifies which the serial number of each device to connect to. Using the special values "usb" or
     * "emulator" is also valid. "usb" will connect to all actual devices connected (via usb). "emulator" will
     * connect to all emulators connected. Multiple devices will be iterated over in terms of goals to run. All
     * device interaction goals support this so you can e.. deploy the apk to all attached emulators and devices.
     * Goals supporting this are devices, deploy, undeploy, redeploy, pull, push and instrument.
     *
     * @parameter expression="${android.devices}"
     */
    protected String[] devices;

    /**
     * A selection of configurations to be included in the APK as a comma separated list. This will limit the
     * configurations for a certain type. For example, specifying <code>hdpi</code> will exclude all resource folders
     * with the <code>mdpi</code> or <code>ldpi</code> modifiers, but won't affect language or orientation modifiers.
     * For more information about this option, look in the aapt command line help.
     *
     * @parameter expression="${android.configurations}"
     */
    protected String configurations;

    /**
     * A list of extra arguments that must be passed to aapt.
     *
     * @parameter expression="${android.aaptExtraArgs}"
     */
    protected String[] aaptExtraArgs;

    /**
     * Automatically create a ProGuard configuration file that will guard Activity classes and the like that are 
     * defined in the AndroidManifest.xml. This files is then automatically used in the proguard mojo execution, 
     * if enabled.
     *
     * @parameter expression="${android.proguardFile}"
     */
    protected File proguardFile;

    /**
     * Decides whether the Apk should be generated or not. If set to false, dx and apkBuilder will not run. This is
     * probably most useful for a project used to generate apk sources to be inherited into another application
     * project.
     *
     * @parameter expression="${android.generateApk}" default-value="true"
     */
    protected boolean generateApk;

    /**
     * The entry point to Aether, i.e. the component doing all the work.
     *
     * @component
     */
    protected RepositorySystem repoSystem;

    /**
     * The current repository/network configuration of Maven.
     *
     * @parameter default-value="${repositorySystemSession}"
     * @readonly
     */
    protected RepositorySystemSession repoSession;

    /**
     * The project's remote repositories to use for the resolution of project dependencies.
     *
     * @parameter default-value="${project.remoteProjectRepositories}"
     * @readonly
     */
    protected List<RemoteRepository> projectRepos;

    /**
     * @component
     * @required
     * @readonly
     */
    private ArtifactHandler artifactHandler;

    /**
     * Generates R.java into a different package.
     *
     * @parameter expression="${android.customPackage}"
     */
    protected String customPackage;

    /**
     * Maven ProjectHelper.
     *
     * @component
     * @readonly
     */
    protected MavenProjectHelper projectHelper;

    /**
     * <p>The Android SDK to use.</p>
     * <p>Looks like this:</p>
     * <pre>
     * &lt;sdk&gt;
     *     &lt;path&gt;/opt/android-sdk-linux&lt;/path&gt;
     *     &lt;platform&gt;2.1&lt;/platform&gt;
     * &lt;/sdk&gt;
     * </pre>
     * <p>The <code>&lt;platform&gt;</code> parameter is optional, and corresponds to the
     * <code>platforms/android-*</code> directories in the Android SDK directory. Default is the latest available
     * version, so you only need to set it if you for example want to use platform 1.5 but also have e.g. 2.2 installed.
     * Has no effect when used on an Android SDK 1.1. The parameter can also be coded as the API level. Therefore valid
     * values are 1.1, 1.5, 1.6, 2.0, 2.01, 2.1, 2.2 and so as well as 3, 4, 5, 6, 7, 8... 16. If a platform/api level 
     * is not installed on the machine an error message will be produced. </p>
     * <p>The <code>&lt;path&gt;</code> parameter is optional. The default is the setting of the ANDROID_HOME
     * environment variable. The parameter can be used to override this setting with a different environment variable
     * like this:</p>
     * <pre>
     * &lt;sdk&gt;
     *     &lt;path&gt;${env.ANDROID_SDK}&lt;/path&gt;
     * &lt;/sdk&gt;
     * </pre>
     * <p>or just with a hard-coded absolute path. The parameters can also be configured from command-line with
     * parameters <code>-Dandroid.sdk.path</code> and <code>-Dandroid.sdk.platform</code>.</p>
     *
     * @parameter
     */
    private Sdk sdk;

    /**
     * <p>Parameter designed to pick up <code>-Dandroid.sdk.path</code> in case there is no pom with an
     * <code>&lt;sdk&gt;</code> configuration tag.</p>
     * <p>Corresponds to {@link com.jayway.maven.plugins.android.configuration.Sdk#path}.</p>
     *
     * @parameter expression="${android.sdk.path}"
     * @readonly
     */
    private File sdkPath;

    /**
     * <p>Parameter designed to pick up environment variable <code>ANDROID_HOME</code> in case
     * <code>android.sdk.path</code> is not configured.</p>
     *
     * @parameter expression="${env.ANDROID_HOME}"
     * @readonly
     */
    private String envAndroidHome;

    /**
     * The <code>ANDROID_HOME</code> environment variable name.
     */
    public static final String ENV_ANDROID_HOME = "ANDROID_HOME";

    /**
     * <p>Parameter designed to pick up <code>-Dandroid.sdk.platform</code> in case there is no pom with an
     * <code>&lt;sdk&gt;</code> configuration tag.</p>
     * <p>Corresponds to {@link com.jayway.maven.plugins.android.configuration.Sdk#platform}.</p>
     *
     * @parameter expression="${android.sdk.platform}"
     * @readonly
     */
    private String sdkPlatform;

    /**
     * <p>Whether to undeploy an apk from the device before deploying it.</p>
     * <p/>
     * <p>Only has effect when running <code>mvn android:deploy</code> in an Android application project manually, or
     * when running <code>mvn integration-test</code> (or <code>mvn install</code>) in a project with instrumentation
     * tests.
     * </p>
     * <p/>
     * <p>It is useful to keep this set to <code>true</code> at all times, because if an apk with the same package was
     * previously signed with a different keystore, and deployed to the device, deployment will fail becuase your
     * keystore is different.</p>
     *
     * @parameter default-value=false
     * expression="${android.undeployBeforeDeploy}"
     */
    protected boolean undeployBeforeDeploy;

    /**
     * <p>Whether to attach the normal .jar file to the build, so it can be depended on by for example integration-tests
     * which may then access {@code R.java} from this project.</p>
     * <p>Only disable it if you know you won't need it for any integration-tests. Otherwise, leave it enabled.</p>
     *
     * @parameter default-value=true
     * expression="${android.attachJar}"
     */
    protected boolean attachJar;

    /**
     * <p>Whether to attach sources to the build, which can be depended on by other {@code apk} projects, for including
     * them in their builds.</p>
     * <p>Enabling this setting is only required if this project's source code and/or res(ources) will be included in
     * other projects, using the Maven &lt;dependency&gt; tag.</p>
     *
     * @parameter default-value=false
     * expression="${android.attachSources}"
     */
    protected boolean attachSources;

    /**
     * <p>Parameter designed to pick up <code>-Dandroid.ndk.path</code> in case there is no pom with an
     * <code>&lt;ndk&gt;</code> configuration tag.</p>
     * <p>Corresponds to {@link com.jayway.maven.plugins.android.configuration.Ndk#path}.</p>
     *
     * @parameter expression="${android.ndk.path}"
     * @readonly
     */
    private File ndkPath;

    /**
     * Whether to create a release build (default is false / debug build). This affect BuildConfig generation 
     * and apk generation at this stage, but should probably affect other aspects of the build.
     * @parameter expression="${android.release}" default-value="false"
     */
    protected boolean release;

    /**
     *
     */
    private static final Object ADB_LOCK = new Object();
    /**
     *
     */
    private static boolean adbInitialized = false;

    /**
     * Which dependency scopes should not be included when unpacking dependencies into the apk.
     */
    protected static final List<String> EXCLUDED_DEPENDENCY_SCOPES = Arrays.asList( "provided", "system", "import" );

    protected final DependencyResolver getDependencyResolver()
    {
        return new DependencyResolver( repoSystem, repoSession, projectRepos, artifactHandler );
    }

    /**
     * @return a {@code Set} of dependencies which may be extracted and otherwise included in other artifacts. Never
     *         {@code null}. This excludes artifacts of the {@code EXCLUDED_DEPENDENCY_SCOPES} scopes.
     */
    protected Set<Artifact> getRelevantCompileArtifacts()
    {
        final List<Artifact> allArtifacts = project.getCompileArtifacts();
        return filterOutIrrelevantArtifacts( allArtifacts );
    }

    /**
     * @return a {@code Set} of direct project dependencies. Never {@code null}. This excludes artifacts of the {@code
     *         EXCLUDED_DEPENDENCY_SCOPES} scopes.
     */
    protected Set<Artifact> getRelevantDependencyArtifacts()
    {
        final Set<Artifact> allArtifacts = project.getDependencyArtifacts();
        return filterOutIrrelevantArtifacts( allArtifacts );
    }

    /**
     * @return a {@code List} of all project dependencies. Never {@code null}. This excludes artifacts of the {@code
     *         EXCLUDED_DEPENDENCY_SCOPES} scopes. And
     *         This should maintain dependency order to comply with library project resource precedence.
     */
    protected Set<Artifact> getAllRelevantDependencyArtifacts()
    {
        final Set<Artifact> allArtifacts = project.getArtifacts();
        return filterOutIrrelevantArtifacts( allArtifacts );
    }

    /**
     *
     * @param allArtifacts
     * @return
     */
    private Set<Artifact> filterOutIrrelevantArtifacts( Iterable<Artifact> allArtifacts )
    {
        final Set<Artifact> results = new LinkedHashSet<Artifact>();
        for ( Artifact artifact : allArtifacts )
        {
            if ( artifact == null )
            {
                continue;
            }

            if ( EXCLUDED_DEPENDENCY_SCOPES.contains( artifact.getScope() ) )
            {
                continue;
            }

            if ( APK.equalsIgnoreCase( artifact.getType() ) )
            {
                continue;
            }

            results.add( artifact );
        }
        return results;
    }

    /**
     * Attempts to resolve an {@link Artifact} to a {@link File}.
     *
     * @param artifact to resolve
     * @return a {@link File} to the resolved artifact, never <code>null</code>.
     * @throws MojoExecutionException if the artifact could not be resolved.
     */
    protected File resolveArtifactToFile( Artifact artifact ) throws MojoExecutionException
    {
        Artifact resolvedArtifact = AetherHelper.resolveArtifact( artifact, repoSystem, repoSession, projectRepos );
        final File jar = resolvedArtifact.getFile();
        if ( jar == null )
        {
            throw new MojoExecutionException( "Could not resolve artifact " + artifact.getId()
                    + ". Please install it with \"mvn install:install-file ...\" or deploy it to a repository "
                    + "with \"mvn deploy:deploy-file ...\"" );
        }
        return jar;
    }

    /**
     * Initialize the Android Debug Bridge and wait for it to start. Does not reinitialize it if it has
     * already been initialized (that would through and IllegalStateException...). Synchronized sine
     * the init call in the library is also synchronized .. just in case.
     *
     * @return
     */
    protected AndroidDebugBridge initAndroidDebugBridge() throws MojoExecutionException
    {
        synchronized ( ADB_LOCK )
        {
            if ( ! adbInitialized )
            {
                AndroidDebugBridge.init( false );
                adbInitialized = true;
            }
            AndroidDebugBridge androidDebugBridge = AndroidDebugBridge
                    .createBridge( getAndroidSdk().getAdbPath(), false );
            waitUntilConnected( androidDebugBridge );
            return androidDebugBridge;
        }
    }

    /**
     * Run a wait loop until adb is connected or trials run out. This method seems to work more reliably then using a
     * listener.
     *
     * @param adb
     */
    private void waitUntilConnected( AndroidDebugBridge adb )
    {
        int trials = 10;
        final int connectionWaitTime = 50;
        while ( trials > 0 )
        {
            try
            {
                Thread.sleep( connectionWaitTime );
            }
            catch ( InterruptedException e )
            {
                e.printStackTrace();
            }
            if ( adb.isConnected() )
            {
                break;
            }
            trials--;
        }
    }

    /**
     * Wait for the Android Debug Bridge to return an initial device list.
     *
     * @param androidDebugBridge
     * @throws MojoExecutionException
     */
    protected void waitForInitialDeviceList( final AndroidDebugBridge androidDebugBridge ) throws MojoExecutionException
    {
        if ( ! androidDebugBridge.hasInitialDeviceList() )
        {
            getLog().info( "Waiting for initial device list from the Android Debug Bridge" );
            long limitTime = System.currentTimeMillis() + ADB_TIMEOUT_MS;
            while ( ! androidDebugBridge.hasInitialDeviceList() && ( System.currentTimeMillis() < limitTime ) )
            {
                try
                {
                    Thread.sleep( 1000 );
                }
                catch ( InterruptedException e )
                {
                    throw new MojoExecutionException(
                            "Interrupted waiting for initial device list from Android Debug Bridge" );
                }
            }
            if ( ! androidDebugBridge.hasInitialDeviceList() )
            {
                getLog().error( "Did not receive initial device list from the Android Debug Bridge." );
            }
        }
    }

    /**
     * Deploys an apk file to a connected emulator or usb device.
     *
     * @param apkFile the file to deploy
     * @throws MojoExecutionException If there is a problem deploying the apk file.
     */
    protected void deployApk( final File apkFile ) throws MojoExecutionException, MojoFailureException
    {
        if ( undeployBeforeDeploy )
        {
            undeployApk( apkFile );
        }
        doWithDevices( new DeviceCallback()
        {
            public void doWithDevice( final IDevice device ) throws MojoExecutionException
            {
                String deviceLogLinePrefix = DeviceHelper.getDeviceLogLinePrefix( device );
                try
                {
                    String result = device.installPackage( apkFile.getAbsolutePath(), true );
                    // according to the docs for installPackage, not null response is error
                    if ( result != null )
                    {
                        throw new MojoExecutionException( deviceLogLinePrefix
                                + "Install of " + apkFile.getAbsolutePath()
                                + " failed - [" + result + "]" );
                    }
                    getLog().info( deviceLogLinePrefix + "Successfully installed " + apkFile.getAbsolutePath() ); 
                    getLog().debug( " to " + DeviceHelper.getDescriptiveName( device ) );
                }
                catch ( InstallException e )
                {
                    throw new MojoExecutionException( deviceLogLinePrefix + "Install of " + apkFile.getAbsolutePath()
                            + " failed.", e );
                }
            }
        } );
    }

    /**
     *
     * @throws MojoExecutionException
     * @throws MojoFailureException
     */
    protected void deployDependencies() throws MojoExecutionException, MojoFailureException
    {
        Set<Artifact> directDependentArtifacts = project.getDependencyArtifacts();
        if ( directDependentArtifacts != null )
        {
            for ( Artifact artifact : directDependentArtifacts )
            {
                String type = artifact.getType();
                if ( type.equals( APK ) )
                {
                    getLog().debug( "Detected apk dependency " + artifact + ". Will resolve and deploy to device..." );
                    final File targetApkFile = resolveArtifactToFile( artifact );
                    if ( undeployBeforeDeploy )
                    {
                        getLog().debug( "Attempting undeploy of " + targetApkFile + " from device..." );
                        undeployApk( targetApkFile );
                    }
                    getLog().debug( "Deploying " + targetApkFile + " to device..." );
                    deployApk( targetApkFile );
                }
            }
        }
    }

    /**
     * Deploy the apk built with the current projects to all attached devices and emulators. 
     * Skips other projects in a multi-module build without terminating.
     * 
     * @throws MojoExecutionException
     * @throws MojoFailureException
     */
    protected void deployBuiltApk() throws MojoExecutionException, MojoFailureException
    {
        if ( project.getPackaging().equals( APK ) )
        {
            File apkFile = new File( project.getBuild().getDirectory(), project.getBuild().getFinalName() + "." + APK );
            deployApk( apkFile );
        }
        else 
        {
            getLog().info( "Project packaging is not apk, skipping deployment." );
        }
    }


    /**
     * Performs the callback action on the devices determined by
     * {@link #shouldDoWithThisDevice(com.android.ddmlib.IDevice)}
     *
     * @param deviceCallback the action to perform on each device
     * @throws org.apache.maven.plugin.MojoExecutionException
     *          in case there is a problem
     * @throws org.apache.maven.plugin.MojoFailureException
     *          in case there is a problem
     */
    protected void doWithDevices( final DeviceCallback deviceCallback )
            throws MojoExecutionException, MojoFailureException
    {
        final AndroidDebugBridge androidDebugBridge = initAndroidDebugBridge();

        if ( !androidDebugBridge.isConnected() )
        {
            throw new MojoExecutionException( "Android Debug Bridge is not connected." );
        }

        waitForInitialDeviceList( androidDebugBridge );
        List<IDevice> devices = Arrays.asList( androidDebugBridge.getDevices() );
        int numberOfDevices = devices.size();
        getLog().debug( "Found " + numberOfDevices + " devices connected with the Android Debug Bridge" );
        if ( devices.size() == 0 )
        {
            throw new MojoExecutionException( "No online devices attached." );
        }

        boolean shouldRunOnAllDevices = getDevices().size() == 0;
        if ( shouldRunOnAllDevices )
        {
<<<<<<< HEAD
            getLog().debug( "android.device parameter not set, using all attached devices" );
        }
        else
        {
            getLog().debug( "android.device parameter set to " + device );
=======
            getLog().info( "android.devices parameter not set, using all attached devices" );
        }
        else
        {
            getLog().info( "android.devices parameter set to " + getDevices().toString() );
>>>>>>> cb4c5a82
        }

        ArrayList<DoThread> doThreads = new ArrayList<DoThread>();
        for ( final IDevice idevice : devices )
        {
            if ( shouldRunOnAllDevices )
            {
                String deviceType = idevice.isEmulator() ? "Emulator " : "Device ";
                getLog().info( deviceType + DeviceHelper.getDescriptiveName( idevice ) + " found." );
            }
            if ( shouldRunOnAllDevices || shouldDoWithThisDevice( idevice ) )
            {
                DoThread deviceDoThread = new DoThread() {
                    public void runDo() throws MojoFailureException, MojoExecutionException
                    {
                        deviceCallback.doWithDevice( idevice );
                    }
                };
                doThreads.add( deviceDoThread );
                deviceDoThread.start();
            }
        }

        joinAllThreads( doThreads );
        throwAnyDoThreadErrors( doThreads );

        if ( ! shouldRunOnAllDevices && doThreads.isEmpty() )
        {
            throw new MojoExecutionException( "No device found for android.device=" + getDevices().toString() );
        }
    }

    private void joinAllThreads( ArrayList<DoThread> doThreads )
    {
        for ( Thread deviceDoThread : doThreads )
        {
            try
            {
                deviceDoThread.join();
            }
            catch ( InterruptedException e )
            {
                new MojoExecutionException( "Thread#join error for device: " + getDevices().toString() );
            }
        }
    }

    private void throwAnyDoThreadErrors( ArrayList<DoThread> doThreads ) throws MojoExecutionException,
            MojoFailureException
    {
        for ( DoThread deviceDoThread : doThreads )
        {
            if ( deviceDoThread.failure != null )
            {
                throw deviceDoThread.failure;
            }
            if ( deviceDoThread.execution != null )
            {
                throw deviceDoThread.execution;
            }
        }
    }

    /**
     * Determines if this {@link IDevice}(s) should be used
     *
     * @param idevice the device to check
     * @return if the device should be used
     * @throws org.apache.maven.plugin.MojoExecutionException
     *          in case there is a problem
     * @throws org.apache.maven.plugin.MojoFailureException
     *          in case there is a problem
     */
    private boolean shouldDoWithThisDevice( IDevice idevice ) throws MojoExecutionException, MojoFailureException
    {

        for ( String device : getDevices() )
        {
            // use specified device or all emulators or all devices
            if ( "emulator".equals( device ) && idevice.isEmulator() )
            {
                return true;
            }

            if ( "usb".equals( device ) && ! idevice.isEmulator() )
            {
                return true;
            }

            if ( idevice.isEmulator() && ( device.equalsIgnoreCase( idevice.getAvdName() ) || device
                    .equalsIgnoreCase( idevice.getSerialNumber() ) ) )
            {
                return true;
            }

            if ( ! idevice.isEmulator() && device.equals( idevice.getSerialNumber() ) )
            {
                return true;
            }
        }

        return false;
    }

    /**
     * Undeploys an apk from a connected emulator or usb device. Also deletes the application's data and cache
     * directories on the device.
     *
     * @param apkFile the file to undeploy
     * @return <code>true</code> if successfully undeployed, <code>false</code> otherwise.
     */
    protected boolean undeployApk( File apkFile ) throws MojoExecutionException, MojoFailureException
    {
        final String packageName;
        packageName = extractPackageNameFromApk( apkFile );
        return undeployApk( packageName );
    }

    /**
     * Undeploys an apk, specified by package name, from a connected emulator
     * or usb device. Also deletes the application's data and cache
     * directories on the device.
     *
     * @param packageName the package name to undeploy.
     * @return <code>true</code> if successfully undeployed, <code>false</code> otherwise.
     */
    protected boolean undeployApk( final String packageName ) throws MojoExecutionException, MojoFailureException
    {

        final AtomicBoolean result = new AtomicBoolean( true ); // if no devices are present, it counts as successful

        doWithDevices( new DeviceCallback()
        {
            public void doWithDevice( final IDevice device ) throws MojoExecutionException
            {
                String deviceLogLinePrefix = DeviceHelper.getDeviceLogLinePrefix( device );
                try
                {
                    device.uninstallPackage( packageName );
                    getLog().info( deviceLogLinePrefix + "Successfully uninstalled " + packageName );
                    getLog().debug( " from " + DeviceHelper.getDescriptiveName( device ) );
                    result.set( true );
                }
                catch ( InstallException e )
                {
                    result.set( false );
                    throw new MojoExecutionException( deviceLogLinePrefix + "Uninstall of " + packageName
                            + " failed.", e );
                }
            }
        } );

        return result.get();
    }

    /**
     * Extracts the package name from an apk file.
     *
     * @param apkFile apk file to extract package name from.
     * @return the package name from inside the apk file.
     */
    protected String extractPackageNameFromApk( File apkFile ) throws MojoExecutionException
    {
        CommandExecutor executor = CommandExecutor.Factory.createDefaultCommmandExecutor();
        executor.setLogger( this.getLog() );
        List<String> commands = new ArrayList<String>();
        commands.add( "dump" );
        commands.add( "xmltree" );
        commands.add( apkFile.getAbsolutePath() );
        commands.add( "AndroidManifest.xml" );
        getLog().info( getAndroidSdk().getAaptPath() + " " + commands.toString() );
        try
        {
            executor.executeCommand( getAndroidSdk().getAaptPath(), commands, false );
            final String xmlTree = executor.getStandardOut();
            return extractPackageNameFromAndroidManifestXmlTree( xmlTree );
        }
        catch ( ExecutionException e )
        {
            throw new MojoExecutionException(
                    "Error while trying to figure out package name from inside apk file " + apkFile );
        }
        finally
        {
            String errout = executor.getStandardError();
            if ( ( errout != null ) && ( errout.trim().length() > 0 ) )
            {
                getLog().error( errout );
            }
        }
    }

    /**
     * Extracts the package name from an XmlTree dump of AndroidManifest.xml by the <code>aapt</code> tool.
     *
     * @param aaptDumpXmlTree output from <code>aapt dump xmltree &lt;apkFile&gt; AndroidManifest.xml
     * @return the package name from inside the apkFile.
     */
    protected String extractPackageNameFromAndroidManifestXmlTree( String aaptDumpXmlTree )
    {
        final Scanner scanner = new Scanner( aaptDumpXmlTree );
        // Finds the root element named "manifest".
        scanner.findWithinHorizon( "^E: manifest", 0 );
        // Finds the manifest element's attribute named "package".
        scanner.findWithinHorizon( "  A: package=\"", 0 );
        // Extracts the package value including the trailing double quote.
        String packageName = scanner.next( ".*?\"" );
        // Removes the double quote.
        packageName = packageName.substring( 0, packageName.length() - 1 );
        return packageName;
    }

    /**
     *
     * @param androidManifestFile
     * @return
     * @throws MojoExecutionException
     */
    protected String extractPackageNameFromAndroidManifest( File androidManifestFile ) throws MojoExecutionException
    {
        final URL xmlURL;
        try
        {
            xmlURL = androidManifestFile.toURI().toURL();
        }
        catch ( MalformedURLException e )
        {
            throw new MojoExecutionException(
                    "Error while trying to figure out package name from inside AndroidManifest.xml file "
                            + androidManifestFile, e );
        }
        final DocumentContainer documentContainer = new DocumentContainer( xmlURL );
        final Object packageName = JXPathContext.newContext( documentContainer )
                .getValue( "manifest/@package", String.class );
        getLog().debug( "Extracting package " + packageName + " from Manifest : "  + androidManifestFile );
        return ( String ) packageName;
    }

    /**
     * Attempts to find the instrumentation test runner from inside the AndroidManifest.xml file.
     *
     * @param androidManifestFile the AndroidManifest.xml file to inspect.
     * @return the instrumentation test runner declared in AndroidManifest.xml, or {@code null} if it is not declared.
     * @throws MojoExecutionException
     */
    protected String extractInstrumentationRunnerFromAndroidManifest( File androidManifestFile )
            throws MojoExecutionException
    {
        final URL xmlURL;
        try
        {
            xmlURL = androidManifestFile.toURI().toURL();
        }
        catch ( MalformedURLException e )
        {
            throw new MojoExecutionException(
                    "Error while trying to figure out instrumentation runner from inside AndroidManifest.xml file "
                            + androidManifestFile, e );
        }
        final DocumentContainer documentContainer = new DocumentContainer( xmlURL );
        final Object instrumentationRunner;
        try
        {
            instrumentationRunner = JXPathContext.newContext( documentContainer )
                    .getValue( "manifest//instrumentation/@android:name", String.class );
        }
        catch ( JXPathNotFoundException e )
        {
            return null;
        }
        return ( String ) instrumentationRunner;
    }

    /**
     * TODO .. not used. Delete?
     *
     * @param baseDirectory
     * @param includes
     * @return
     * @throws MojoExecutionException
     */
    protected int deleteFilesFromDirectory( File baseDirectory, String... includes ) throws MojoExecutionException
    {
        final String[] files = findFilesInDirectory( baseDirectory, includes );
        if ( files == null )
        {
            return 0;
        }

        for ( String file : files )
        {
            final boolean successfullyDeleted = new File( baseDirectory, file ).delete();
            if ( ! successfullyDeleted )
            {
                throw new MojoExecutionException( "Failed to delete \"" + file + "\"" );
            }
        }
        return files.length;
    }

    /**
     * Finds files.
     *
     * @param baseDirectory Directory to find files in.
     * @param includes      Ant-style include statements, for example <code>"** /*.aidl"</code> (but without the space
     *                      in the middle)
     * @return <code>String[]</code> of the files' paths and names, relative to <code>baseDirectory</code>. Empty
     *         <code>String[]</code> if <code>baseDirectory</code> does not exist.
     */
    protected String[] findFilesInDirectory( File baseDirectory, String... includes )
    {
        if ( baseDirectory.exists() )
        {
            DirectoryScanner directoryScanner = new DirectoryScanner();
            directoryScanner.setBasedir( baseDirectory );

            directoryScanner.setIncludes( includes );
            directoryScanner.addDefaultExcludes();

            directoryScanner.scan();
            String[] files = directoryScanner.getIncludedFiles();
            return files;
        }
        else
        {
            return new String[ 0 ];
        }

    }


    /**
     * <p>Returns the Android SDK to use.</p>
     * <p/>
     * <p>Current implementation looks for System property <code>android.sdk.path</code>, then
     * <code>&lt;sdk&gt;&lt;path&gt;</code> configuration in pom, then environment variable <code>ANDROID_HOME</code>.
     * <p/>
     * <p>This is where we collect all logic for how to lookup where it is, and which one to choose. The lookup is
     * based on available parameters. This method should be the only one you should need to look at to understand how
     * the Android SDK is chosen, and from where on disk.</p>
     *
     * @return the Android SDK to use.
     * @throws org.apache.maven.plugin.MojoExecutionException
     *          if no Android SDK path configuration is available at all.
     */
    protected AndroidSdk getAndroidSdk() throws MojoExecutionException
    {
        File chosenSdkPath;
        String chosenSdkPlatform;

        if ( sdk != null )
        {
            // An <sdk> tag exists in the pom.

            if ( sdk.getPath() != null )
            {
                // An <sdk><path> tag is set in the pom.

                chosenSdkPath = sdk.getPath();
            }
            else
            {
                // There is no <sdk><path> tag in the pom.

                if ( sdkPath != null )
                {
                    // -Dandroid.sdk.path is set on command line, or via <properties><android.sdk.path>...
                    chosenSdkPath = sdkPath;
                }
                else
                {
                    // No -Dandroid.sdk.path is set on command line, or via <properties><android.sdk.path>...
                    chosenSdkPath = new File( getAndroidHomeOrThrow() );
                }
            }

            // Use <sdk><platform> from pom if it's there, otherwise try -Dandroid.sdk.platform from command line or
            // <properties><sdk.platform>...
            if ( ! isBlank( sdk.getPlatform() ) )
            {
                chosenSdkPlatform = sdk.getPlatform();
            }
            else
            {
                chosenSdkPlatform = sdkPlatform;
            }
        }
        else
        {
            // There is no <sdk> tag in the pom.

            if ( sdkPath != null )
            {
                // -Dandroid.sdk.path is set on command line, or via <properties><android.sdk.path>...
                chosenSdkPath = sdkPath;
            }
            else
            {
                // No -Dandroid.sdk.path is set on command line, or via <properties><android.sdk.path>...
                chosenSdkPath = new File( getAndroidHomeOrThrow() );
            }

            // Use any -Dandroid.sdk.platform from command line or <properties><sdk.platform>...
            chosenSdkPlatform = sdkPlatform;
        }

        return new AndroidSdk( chosenSdkPath, chosenSdkPlatform );
    }

    /**
     *
     * @return
     * @throws MojoExecutionException
     */
    private String getAndroidHomeOrThrow() throws MojoExecutionException
    {
        final String androidHome = System.getenv( ENV_ANDROID_HOME );
        if ( isBlank( androidHome ) )
        {
            throw new MojoExecutionException( "No Android SDK path could be found. You may configure it in the "
                    + "plugin configuration section in the pom file using <sdk><path>...</path></sdk> or "
                    + "<properties><android.sdk.path>...</android.sdk.path></properties> or on command-line "
                    + "using -Dandroid.sdk.path=... or by setting environment variable " + ENV_ANDROID_HOME );
        }
        return androidHome;
    }

    /**
     *
     * @param apkLibraryArtifact
     * @return
     */
    public final String getLibraryUnpackDirectory( Artifact apkLibraryArtifact )
    {
        return AbstractAndroidMojo.getLibraryUnpackDirectory( unpackedApkLibsDirectory, apkLibraryArtifact );
    }

    /**
     *
     * @param unpackedApkLibsDirectory
     * @param apkLibraryArtifact
     * @return
     */
    public static String getLibraryUnpackDirectory( File unpackedApkLibsDirectory, Artifact apkLibraryArtifact )
    {
        return unpackedApkLibsDirectory.getAbsolutePath() + "/" + apkLibraryArtifact.getId().replace( ":", "_" );
    }

    /**
     * <p>Returns the Android NDK to use.</p>
     * <p/>
     * <p>Current implementation looks for <code>&lt;ndk&gt;&lt;path&gt;</code> configuration in pom, then System
     * property <code>android.ndk.path</code>, then environment variable <code>ANDROID_NDK_HOME</code>.
     * <p/>
     * <p>This is where we collect all logic for how to lookup where it is, and which one to choose. The lookup is
     * based on available parameters. This method should be the only one you should need to look at to understand how
     * the Android NDK is chosen, and from where on disk.</p>
     *
     * @return the Android NDK to use.
     * @throws org.apache.maven.plugin.MojoExecutionException
     *          if no Android NDK path configuration is available at all.
     */
    protected AndroidNdk getAndroidNdk() throws MojoExecutionException
    {
        File chosenNdkPath = null;
        // There is no <ndk> tag in the pom.
        if ( ndkPath != null )
        {
            // -Dandroid.ndk.path is set on command line, or via <properties><ndk.path>...
            chosenNdkPath = ndkPath;
        }
        else if ( ndk != null && ndk.getPath() != null )
        {
            chosenNdkPath = ndk.getPath();
        }
        else
        {
            // No -Dandroid.ndk.path is set on command line, or via <properties><ndk.path>...
            chosenNdkPath = new File( getAndroidNdkHomeOrThrow() );
        }
        return new AndroidNdk( chosenNdkPath );
    }


    /**
     *
     * @return
     * @throws MojoExecutionException
     */
    private String getAndroidNdkHomeOrThrow() throws MojoExecutionException
    {
        final String androidHome = System.getenv( ENV_ANDROID_NDK_HOME );
        if ( isBlank( androidHome ) )
        {
            throw new MojoExecutionException( "No Android NDK path could be found. You may configure it in the pom "
                    + "using <ndk><path>...</path></ndk> or <properties><ndk.path>...</ndk.path></properties> or on "
                    + "command-line using -Dandroid.ndk.path=... or by setting environment variable "
                    + ENV_ANDROID_NDK_HOME );
        }
        return androidHome;
    }

    /**
     * Get the resource directories if defined or the resource directory
     * @return
     */
    public File[] getResourceOverlayDirectories()
    {
        File[] overlayDirectories;

        if ( resourceOverlayDirectories == null || resourceOverlayDirectories.length == 0 )
        {
            overlayDirectories = new File[]{ resourceOverlayDirectory };
        }
        else
        {
            overlayDirectories = resourceOverlayDirectories;
        }

        return overlayDirectories;
    }

    private Set<String> getDevices()
    {
        Set<String> list = new HashSet<String>();

        if ( StringUtils.isNotBlank( device ) )
        {
            list.add( device );
        }

        list.addAll( Arrays.asList( devices ) );

        return list;
    }

    private abstract class DoThread extends Thread
    {
        private MojoFailureException failure;
        private MojoExecutionException execution;

        public final void run()
        {
            try
            {
                runDo();
            }
            catch ( MojoFailureException e )
            {
                failure = e;
            }
            catch ( MojoExecutionException e )
            {
                execution = e;
            }
        }

        protected abstract void runDo() throws MojoFailureException, MojoExecutionException;
    }

    /**
     * Copies the files contained within the source folder to the target folder.
     * <p>
     * The the target folder doesn't exist it will be created.
     * </p>
     *
     * @param sourceFolder      Folder from which to copy the resources.
     * @param targetFolder      Folder to which to copy the files.
     * @throws MojoExecutionException if the files cannot be copied.
     */
    protected final void copyFolder( File sourceFolder, File targetFolder ) throws MojoExecutionException
    {
        copyFolder( sourceFolder, targetFolder, TrueFileFilter.TRUE );
    }

    private void copyFolder( File sourceFolder, File targetFolder, FileFilter filter ) throws MojoExecutionException
    {
        if ( !sourceFolder.exists() )
        {
            return;
        }

        try
        {
            getLog().debug( "Copying " + sourceFolder + " to " + targetFolder );
            if ( ! targetFolder.exists() )
            {
                if ( ! targetFolder.mkdirs() )
                {
                    throw new MojoExecutionException( "Could not create target directory " + targetFolder );
                }
            }
            FileUtils.copyDirectory( sourceFolder, targetFolder, filter );
        }
        catch ( IOException e )
        {
            throw new MojoExecutionException( "Could not copy source folder to target folder", e );
        }

    }

}<|MERGE_RESOLUTION|>--- conflicted
+++ resolved
@@ -766,19 +766,11 @@
         boolean shouldRunOnAllDevices = getDevices().size() == 0;
         if ( shouldRunOnAllDevices )
         {
-<<<<<<< HEAD
-            getLog().debug( "android.device parameter not set, using all attached devices" );
+            getLog().info( "android.devices parameter not set, using all attached devices" );
         }
         else
         {
-            getLog().debug( "android.device parameter set to " + device );
-=======
-            getLog().info( "android.devices parameter not set, using all attached devices" );
-        }
-        else
-        {
             getLog().info( "android.devices parameter set to " + getDevices().toString() );
->>>>>>> cb4c5a82
         }
 
         ArrayList<DoThread> doThreads = new ArrayList<DoThread>();
