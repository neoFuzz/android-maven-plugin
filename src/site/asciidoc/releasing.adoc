= Releasing 

This should be of no interest to developers of Android applications. This is for 
those developers of the Android Maven Plugin who perform releases of the plugin.
<<<<<<< HEAD

== Introduction for Users

Release are available through the Central Repository as built into Maven and as such no further configuration 
is required to use the plugin.

Development versions are occasionally deployed to the OSSRH snapshot repository. To use them you can proxy the 
snapshot repository in  your repository manager (good) or add it in your +settings.xml+ (ok) or +pom.xml+ 
(not so good but also possible).

----
<repositories>
  <repository>
    <id>ossrh</id>
    <url>https://oss.sonatype.org/content/repositories/snapshots</url>
    <snapshots>
      <enabled>true</enabled>
      <updatePolicy>always</updatePolicy>
    </snapshots>
  </repository>
</repositories>
----  

== General for Contributors

You have to be able to do full build of the plugin including site creation and integration tests: 

----
mvn install -P it
mvn site
----

Beyond that you need all the setup to deploy to the Central Repository. Follow the 
http://central.sonatype.org[setup instructions]. In addition you need to have permissions to deploy to the 
groupId. Contact the project owners, if required.

For site deployment you need to add your github credentials into settings.xml for the site deployment 
to github pages as part of the release build to work:

----
<server>
  <id>github</id>
  <username>yourname</username>
  <password>yourpassword</password>
</server>
---

== Getting Ready

In order to release the plugin you need to have fully passing builds including integration tests 
and site creation.

.Deploy a SNAPSHOT version

If you want to make available a binary version of Android Maven Plugin for someone to test, 
before making a proper release, deploy a SNAPSHOT version.

Don't worry, it will sit in a separate directory structure from the proper releases. 
It won't end up on Maven Central.

Do it!
To perform the SNAPSHOT release:

----
mvn clean deploy -P official-release
----
That should deploy the artifacts directly to the SNAPSHOT repo on http://oss.sonatype.org. 

. Perform a RELEASE

This is the real deal. A release will be synced to Maven Central after a few minutes, and then 
there is NO way to have it removed. Before you proceed ensure that 

- all tests pass
- site build passes
- changelog is up to date including the release date!

Once you are happy with the state of everything - Do it!

To perform the release:
=======
>>>>>>> 2b688274

== General

You have to be able to do full build of the plugin including site creation and integration tests: 

----
mvn clean install -P it
mvn site
----
<<<<<<< HEAD
cd ~/maven-android-plugin
mvn release:prepare release:perform
=======

Beyond that you need all the setup to deploy to the Central repository. Follow the 
http://central.sonatype.org[setup instructions]. In addition you need to have permissions to deploy to the 
groupId.

For site deployment you need to add your github credentials into settings.xml for the site deployment 
to github pages as part of the release build to work:

>>>>>>> 2b688274
----
<server>
  <id>githb</id>
  <username>yourname</username>
  <password>yourpassword</password>
</server>
---

== Getting Ready

In order to release the plugin you need to have fully passing builds including integration tests 
and site creation.

.Deploy a SNAPSHOT version

If you want to make available a binary version of Android Maven Plugin for someone to test, 
before making a proper release, deploy a SNAPSHOT version.

Don't worry, it will sit in a separate directory structure from the proper releases. 
It won't end up on Maven Central.

Do it!
To perform the SNAPSHOT release:

  cd ~/maven-android-plugin
  mvn clean deploy -P official-release

That should deploy the artifacts directly to the SNAPSHOT repo on http://oss.sonatype.org. 

. Perform a RELEASE

This is the real deal. A release will be synced to Maven Central after a few minutes, and then 
there is NO way to have it removed. Make sure it passes all tests!

Do it!

To perform the release:

  cd ~/maven-android-plugin
  export MAVEN_OPTS='-Xmx256m' 
  mvn release:prepare release:perform


If something goes wrong during the perform phase you can deploy from the target/checkout folder 
or checkout a branch of the tag.

----
mvn deploy site -P official-release
----

With the right setup this will

* create a tag and push it to github
* prepare and deploy everything for the plugin release (jar, sources, javadoc..) to OSSRH
* release the staging repository on OSSRH so the plugin is automatically synced to the Central Repository
* deploy the site to github pages 

Check here http://repo1.maven.org/maven2/com/simpligility/maven/plugins/android-maven-plugin/

<<<<<<< HEAD
Announce on the Maven Android Developers list and the Maven developers and users mailing lists.

To obtain a correct permalink to the announcement email, go to the Maven Android Developers group, 
open the announcement post and click the little chain/link icon to the right.

Once you are done with it all, celebrate as desired ;-) 
=======
Announce on the Maven Android Developers list and the Maven developers and users mailing lists

To obtain a correct permalink to the announcement email, go to the Maven Android Developers group, 
open the announcement post and click the little chain/link icon to the right.
>>>>>>> 2b688274
<|MERGE_RESOLUTION|>--- conflicted
+++ resolved
@@ -2,7 +2,6 @@
 
 This should be of no interest to developers of Android applications. This is for 
 those developers of the Android Maven Plugin who perform releases of the plugin.
-<<<<<<< HEAD
 
 == Introduction for Users
 
@@ -55,23 +54,21 @@
 In order to release the plugin you need to have fully passing builds including integration tests 
 and site creation.
 
-.Deploy a SNAPSHOT version
+== Deploy a SNAPSHOT version
 
-If you want to make available a binary version of Android Maven Plugin for someone to test, 
-before making a proper release, deploy a SNAPSHOT version.
+If you want to make a binary version of Android Maven Plugin available for someone to test, 
+before making a proper release, deploy a SNAPSHOT version. This will make it available in the 
+OSSRH snapshots repo (see above). It won't end up on the Central Repository.
 
-Don't worry, it will sit in a separate directory structure from the proper releases. 
-It won't end up on Maven Central.
-
-Do it!
 To perform the SNAPSHOT release:
 
 ----
 mvn clean deploy -P official-release
 ----
+
 That should deploy the artifacts directly to the SNAPSHOT repo on http://oss.sonatype.org. 
 
-. Perform a RELEASE
+== Perform a RELEASE
 
 This is the real deal. A release will be synced to Maven Central after a few minutes, and then 
 there is NO way to have it removed. Before you proceed ensure that 
@@ -83,72 +80,11 @@
 Once you are happy with the state of everything - Do it!
 
 To perform the release:
-=======
->>>>>>> 2b688274
-
-== General
-
-You have to be able to do full build of the plugin including site creation and integration tests: 
 
 ----
-mvn clean install -P it
-mvn site
-----
-<<<<<<< HEAD
 cd ~/maven-android-plugin
 mvn release:prepare release:perform
-=======
-
-Beyond that you need all the setup to deploy to the Central repository. Follow the 
-http://central.sonatype.org[setup instructions]. In addition you need to have permissions to deploy to the 
-groupId.
-
-For site deployment you need to add your github credentials into settings.xml for the site deployment 
-to github pages as part of the release build to work:
-
->>>>>>> 2b688274
 ----
-<server>
-  <id>githb</id>
-  <username>yourname</username>
-  <password>yourpassword</password>
-</server>
----
-
-== Getting Ready
-
-In order to release the plugin you need to have fully passing builds including integration tests 
-and site creation.
-
-.Deploy a SNAPSHOT version
-
-If you want to make available a binary version of Android Maven Plugin for someone to test, 
-before making a proper release, deploy a SNAPSHOT version.
-
-Don't worry, it will sit in a separate directory structure from the proper releases. 
-It won't end up on Maven Central.
-
-Do it!
-To perform the SNAPSHOT release:
-
-  cd ~/maven-android-plugin
-  mvn clean deploy -P official-release
-
-That should deploy the artifacts directly to the SNAPSHOT repo on http://oss.sonatype.org. 
-
-. Perform a RELEASE
-
-This is the real deal. A release will be synced to Maven Central after a few minutes, and then 
-there is NO way to have it removed. Make sure it passes all tests!
-
-Do it!
-
-To perform the release:
-
-  cd ~/maven-android-plugin
-  export MAVEN_OPTS='-Xmx256m' 
-  mvn release:prepare release:perform
-
 
 If something goes wrong during the perform phase you can deploy from the target/checkout folder 
 or checkout a branch of the tag.
@@ -166,16 +102,9 @@
 
 Check here http://repo1.maven.org/maven2/com/simpligility/maven/plugins/android-maven-plugin/
 
-<<<<<<< HEAD
 Announce on the Maven Android Developers list and the Maven developers and users mailing lists.
 
 To obtain a correct permalink to the announcement email, go to the Maven Android Developers group, 
 open the announcement post and click the little chain/link icon to the right.
 
-Once you are done with it all, celebrate as desired ;-) 
-=======
-Announce on the Maven Android Developers list and the Maven developers and users mailing lists
-
-To obtain a correct permalink to the announcement email, go to the Maven Android Developers group, 
-open the announcement post and click the little chain/link icon to the right.
->>>>>>> 2b688274
+Once you are done with it all, celebrate as desired ;-) 