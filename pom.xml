--- conflicted
+++ resolved
@@ -49,21 +49,14 @@
        -->
         <maven-plugin-plugin.version>2.8</maven-plugin-plugin.version>
 
-<<<<<<< HEAD
         <maven.api.version>3.1.1</maven.api.version>
-        <easymock.version>3.1</easymock.version>
-        <powermock.version>1.5</powermock.version>
-        <aether.version>0.9.0.M2</aether.version>
-=======
-        <maven.api.version>3.0.3</maven.api.version>
         <easymock.version>3.2</easymock.version>
         <powermock.version>1.5.1</powermock.version>
-        <aether.version>1.13.1</aether.version>
+        <aether.version>0.9.0.M2</aether.version>
         
         <!-- Attention - make sure that the tools version is the versions of the transitive dependencies of the builder version -->
         <android.builder.version>0.6.0</android.builder.version>
         <android.tools.version>22.2.0</android.tools.version>
->>>>>>> bc5f8142
     </properties>
     <scm>
         <url>http://github.com/jayway/maven-android-plugin/tree/${scm.branch}</url>
